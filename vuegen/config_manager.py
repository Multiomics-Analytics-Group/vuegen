<<<<<<< HEAD
import os
import report as r
from pathlib import Path
from typing import Dict, List, Union, Tuple
from utils import get_logger, assert_enum_value
=======
from . import report as r
from .utils import assert_enum_value, get_logger

>>>>>>> bcd91ad1

class ConfigManager:
    """
    Class for handling metadata of reports from YAML config file and creating report objects.
    """
    def __init__(self, logger=None):
        """
        Initializes the ConfigManager with a logger.

        Parameters
        ----------
        logger : logging.Logger, optional
            A logger instance for the class. If not provided, a default logger will be created.
        """
        self.logger = logger or get_logger("report")

    def _create_title_fromdir(self, file_dirname: str) -> str:
        """
        Infers title from a file or directory, removing leading numeric prefixes.

        Parameters
        ----------
        file_dirname : str
            The file or directory name to infer the title from.

        Returns
        -------
        str
            A title generated from the file or directory name.
        """
        # Remove leading numbers and underscores if they exist
        name = os.path.splitext(file_dirname)[0]
        parts = name.split("_", 1)
        title = parts[1] if parts[0].isdigit() and len(parts) > 1 else name
        return title.replace("_", " ").title()

    def _create_component_config_fromfile(self, file_path: Path) -> Dict[str, str]:
        """
        Infers a component config from a file, including component type, plot type, and additional fields.

        Parameters
        ----------
        file_path : Path
            The file path to analyze.

        Returns
        -------
        component_config : Dict[str, str]
            A dictionary containing inferred component configuration.
        """
        file_ext = file_path.suffix.lower()
        component_config = {}

        # Infer component config
        if file_ext in [r.DataFrameFormat.CSV.value_with_dot, r.DataFrameFormat.TXT.value_with_dot]:
            # Check for CSVNetworkFormat keywords
            if "edgelist" in file_path.stem.lower():
                component_config["component_type"] = r.ComponentType.PLOT.value
                component_config["plot_type"] = r.PlotType.INTERACTIVE_NETWORK.value
                component_config ["csv_network_format"] = r.CSVNetworkFormat.EDGELIST.value
            elif "adjlist" in file_path.stem.lower():
                component_config ["component_type"] = r.ComponentType.PLOT.value
                component_config ["plot_type"] = r.PlotType.INTERACTIVE_NETWORK.value
                component_config ["csv_network_format"] = r.CSVNetworkFormat.ADJLIST.value
            # Fill the config with dataframe content
            else:
                component_config ["component_type"] = r.ComponentType.DATAFRAME.value
                component_config ["file_format"] = r.DataFrameFormat.CSV.value if file_ext == r.DataFrameFormat.CSV.value_with_dot else r.DataFrameFormat.TXT.value
                component_config ["delimiter"] = "," if file_ext == r.DataFrameFormat.CSV.value_with_dot else "\\t"
        # Check other DataframeFormats than csv and txt
        elif file_ext in [fmt.value_with_dot for fmt in r.DataFrameFormat if fmt not in [r.DataFrameFormat.CSV, r.DataFrameFormat.TXT]]:
            component_config ["component_type"] = r.ComponentType.DATAFRAME.value
            component_config ["file_format"] = next(fmt.value for fmt in r.DataFrameFormat if fmt.value_with_dot == file_ext)
        # Check for network formats
        elif file_ext in [fmt.value_with_dot for fmt in r.NetworkFormat]:
            component_config ["component_type"] = r.ComponentType.PLOT.value
            if file_ext in [
                r.NetworkFormat.PNG.value_with_dot,
                r.NetworkFormat.JPG.value_with_dot,
                r.NetworkFormat.JPEG.value_with_dot,
                r.NetworkFormat.SVG.value_with_dot,
            ]:
                component_config ["plot_type"] = r.PlotType.STATIC.value
            else:
                component_config ["plot_type"] = r.PlotType.INTERACTIVE_NETWORK.value
        # Check for interactive plots 
        elif file_ext == ".json":
            component_config ["component_type"] = r.ComponentType.PLOT.value
            if "plotly" in file_path.stem.lower():
                component_config ["plot_type"] = r.PlotType.PLOTLY.value
            elif "altair" in file_path.stem.lower():
                component_config ["plot_type"] = r.PlotType.ALTAIR.value
            else:
                component_config ["plot_type"] = "unknown"
        elif file_ext == ".md":
            component_config ["component_type"] = r.ComponentType.MARKDOWN.value
        else:
            error_msg = (
                f"Unsupported file extension: {file_ext}. "
                f"Supported extensions include:\n"
                f"  - Network formats: {', '.join(fmt.value_with_dot for fmt in r.NetworkFormat)}\n"
                f"  - DataFrame formats: {', '.join(fmt.value_with_dot for fmt in r.DataFrameFormat)}"
            )
            #self.logger.error(error_msg)
            raise ValueError(error_msg)

        return component_config 

    def _sort_paths_by_numprefix(self, paths: List[Path]) -> List[Path]:
        """
        Sorts a list of Paths by numeric prefixes in their names, placing non-numeric items at the end.

        Parameters
        ----------
        paths : List[Path]
            The list of Path objects to sort.

        Returns
        -------
        List[Path]
            The sorted list of Path objects.
        """
        def get_sort_key(path: Path) -> tuple:
            parts = path.name.split("_", 1)
            if parts[0].isdigit():
                numeric_prefix = int(parts[0])
            else:
                # Non-numeric prefixes go to the end
                numeric_prefix = float('inf')  
            return numeric_prefix, path.name.lower()  

        return sorted(paths, key=get_sort_key)

    def _create_subsect_config_fromdir(self, subsection_dir_path: Path) -> Dict[str, Union[str, List[Dict]]]:
        """
        Creates subsection config from a directory.

        Parameters
        ----------
        subsection_dir_path : Path
            Path to the subsection directory.

        Returns
        -------
        Dict[str, Union[str, List[Dict]]]
            The subsection config.
        """
        subsection_config = {
            "title": self._create_title_fromdir(subsection_dir_path.name),
            "description": "",
            "components": [],
        }

        # Sort files by number prefix
        sorted_files = self._sort_paths_by_numprefix(list(subsection_dir_path.iterdir()))

        for file in sorted_files:
            if file.is_file():
                component_config = self._create_component_config_fromfile(file)

                # Ensure the file path is absolute
                file_path = file.resolve()  

                component_config_updt = {
                    "title": self._create_title_fromdir(file.name),
                    "file_path": str(file_path), 
                    "description": "",
                }

                # Update inferred config information
                component_config.update(component_config_updt)

                subsection_config["components"].append(component_config)

        return subsection_config

    def _create_sect_config_fromdir(self, section_dir_path: Path) -> Dict[str, Union[str, List[Dict]]]:
        """
        Creates section config from a directory.

        Parameters
        ----------
        section_dir_path : Path
            Path to the section directory.

        Returns
        -------
        Dict[str, Union[str, List[Dict]]]
            The section config.
        """
        section_config = {
            "title": self._create_title_fromdir(section_dir_path.name),
            "description": "",
            "subsections": [],
        }

        # Sort subsections by number prefix 
        sorted_subsections = self._sort_paths_by_numprefix(list(section_dir_path.iterdir()))

        for subsection_dir in sorted_subsections:
            if subsection_dir.is_dir():
                section_config["subsections"].append(self._create_subsect_config_fromdir(subsection_dir))

        return section_config


    def _resolve_base_dir(self, base_dir: str) -> Path:
        """
        Resolves the provided base directory to an absolute path from the root, accounting for relative paths.

        Parameters
        ----------
        base_dir : str
            The relative or absolute path to the base directory.

        Returns
        -------
        Path
            The absolute path to the base directory.
        """
        # Check if we are in a subdirectory and need to go up one level
        project_dir = Path(__file__).resolve().parents[1]

        # If the base_dir is a relative path, resolve it from the project root
        base_dir_path = project_dir / base_dir

        # Make sure the resolved base directory exists
        if not base_dir_path.is_dir():
            raise ValueError(f"Base directory '{base_dir}' does not exist or is not a directory.")

        return base_dir_path


    def create_yamlconfig_fromdir(self, base_dir: str) -> Tuple[Dict[str, Union[str, List[Dict]]], Path]:
        """
        Generates a YAML-compatible config file from a directory. It also returns the resolved folder path.

        Parameters
        ----------
        base_dir : str
            The base directory containing section and subsection folders.

        Returns
        -------
        Tuple[Dict[str, Union[str, List[Dict]]], Path]
            The YAML config and the resolved directory path.
        """
        # Get absolute path from base directory
        base_dir_path = self._resolve_base_dir(base_dir)

        # Generate the YAML config
        yaml_config = {
            "report": {
                "title": self._create_title_fromdir(base_dir_path.name),
                "description": "",
                "graphical_abstract": "",
                "logo": "",
            },
            "sections": [],
        }

        # Sort sections by their number prefix
        sorted_sections = self._sort_paths_by_numprefix(list(base_dir_path.iterdir()))

        # Generate sections and subsections config 
        for section_dir in sorted_sections:
            if section_dir.is_dir():
                yaml_config["sections"].append(self._create_sect_config_fromdir(section_dir))

        return yaml_config, base_dir_path

    def initialize_report(self, config: dict) -> tuple[r.Report, dict]:
        """
        Extracts report metadata from a YAML config file and returns a Report object and the raw metadata.

        Parameters
        ----------
        config : dict
            The report metadata obtained from a YAML config file.

        Returns
        -------
        report, config : tuple[Report, dict]
            A tuple containing the Report object created from the YAML config file and the raw metadata dictionary.

        Raises
        ------
        FileNotFoundError
            If the specified file does not exist.
        ValueError
            If the YAML config file is corrupted or contains missing/invalid values.
        """
        # Create a Report object from metadata
        report = r.Report(
            title = config['report']['title'],
            logger = self.logger,
            sections = [],
            description = config['report'].get('description'),
            graphical_abstract = config['report'].get('graphical_abstract'),
            logo = config['report'].get('logo')
        )

        # Create sections and subsections
        for section_data in config.get('sections', []):
            section = self._create_section(section_data)
            report.sections.append(section)

        self.logger.info(f"Report '{report.title}' initialized with {len(report.sections)} sections.")
        return report, config

    def _create_section(self, section_data: dict) -> r.Section:
        """
        Creates a Section object from a dictionary of section data.

        Parameters
        ----------
        section_data : dict
            A dictionary containing section metadata.

        Returns
        -------
        section : Section
            A Section object populated with the provided metadata.
        """
        # Initialize the Section object
        section = r.Section(
            title = section_data['title'],
            subsections = [],
            description = section_data.get('description')
        )

        # Create subsections
        for subsection_data in section_data.get('subsections', []):
            subsection = self._create_subsection(subsection_data)
            section.subsections.append(subsection)
        
        return section

    def _create_subsection(self, subsection_data: dict) -> r.Subsection:
        """
        Creates a Subsection object from a dictionary of subsection data.

        Parameters
        ----------
        subsection_data : dict
            A dictionary containing subsection metadata.

        Returns
        -------
        subsection : Subsection
            A Subsection object populated with the provided metadata.
        """
        # Initialize the Subsection object
        subsection = r.Subsection(
            title = subsection_data['title'],
            components = [],
            description = subsection_data.get('description')
        )

        # Create components
        for component_data in subsection_data.get('components', []):
            component = self._create_component(component_data)
            subsection.components.append(component)

        return subsection

    def _create_component(self, component_data: dict) -> r.Component:
        """
        Creates a Component object from a dictionary of component data.

        Parameters
        ----------
        component_data : dict
            A dictionary containing component metadata.

        Returns
        -------
        Component
            A Component object (Plot, DataFrame, or Markdown) populated with the provided metadata.
        """
        # Determine the component type
        component_type = assert_enum_value(r.ComponentType, component_data['component_type'], self.logger)

        # Dispatch to the corresponding creation method
        if component_type == r.ComponentType.PLOT:
            return self._create_plot_component(component_data)
        elif component_type == r.ComponentType.DATAFRAME:
            return self._create_dataframe_component(component_data)
        elif component_type == r.ComponentType.MARKDOWN:
            return self._create_markdown_component(component_data)
        elif component_type == r.ComponentType.APICALL:
            return self._create_apicall_component(component_data)
        elif component_type == r.ComponentType.CHATBOT:
            return self._create_chatbot_component(component_data)

    def _create_plot_component(self, component_data: dict) -> r.Plot:
        """
        Creates a Plot component.

        Parameters
        ----------
        component_data : dict
            A dictionary containing plot component metadata.

        Returns
        -------
        Plot
            A Plot object populated with the provided metadata.
        """
        # Validate enum fields
        plot_type = assert_enum_value(r.PlotType, component_data['plot_type'], self.logger)
        csv_network_format = (assert_enum_value(r.CSVNetworkFormat, component_data.get('csv_network_format', ''), self.logger) 
                              if component_data.get('csv_network_format') else None)

        return r.Plot(
            title = component_data['title'],
            logger = self.logger,
            file_path = component_data['file_path'],
            plot_type = plot_type,
            csv_network_format = csv_network_format,
            caption = component_data.get('caption')
        )

    def _create_dataframe_component(self, component_data: dict) -> r.DataFrame:
        """
        Creates a DataFrame component.

        Parameters
        ----------
        component_data : dict
            A dictionary containing dataframe component metadata.

        Returns
        -------
        DataFrame
            A DataFrame object populated with the provided metadata.
        """        
        # Validate enum field and return dataframe
        file_format = assert_enum_value(r.DataFrameFormat, component_data['file_format'], self.logger)
        
        return r.DataFrame(
            title = component_data['title'],
            logger = self.logger,
            file_path = component_data['file_path'],
            file_format = file_format,
            delimiter = component_data.get('delimiter'),
            caption = component_data.get('caption')
        )

    def _create_markdown_component(self, component_data: dict) -> r.Markdown:
        """
        Creates a Markdown component.

        Parameters
        ----------
        component_data : dict
            A dictionary containing markdown component metadata.

        Returns
        -------
        Markdown
            A Markdown object populated with the provided metadata.
        """
        return r.Markdown(
            title = component_data['title'],
            logger = self.logger,
            file_path = component_data['file_path'],
            caption = component_data.get('caption')
        )
    
    def _create_apicall_component(self, component_data: dict) -> r.APICall:
        """
        Creates an APICall component.

        Parameters
        ----------
        component_data : dict
            A dictionary containing apicall component metadata.

        Returns
        -------
        APICall
            An APICall object populated with the provided metadata.
        """
        return r.APICall(
            title = component_data['title'],
            logger = self.logger,
            api_url = component_data['api_url'],
            caption = component_data.get('caption'),
            headers = component_data.get('headers'),
            params = component_data.get('params')
        )
    
    def _create_chatbot_component(self, component_data: dict) -> r.ChatBot:
        """
        Creates a ChatBot component.

        Parameters
        ----------
        component_data : dict
            A dictionary containing apicall component metadata.

        Returns
        -------
        APICall
            A chatbot object populated with the provided metadata.
        """
        return r.ChatBot(
            title = component_data['title'],
            logger = self.logger,
            api_url = component_data['api_url'],
            model = component_data['model'],
            caption = component_data.get('caption'),
            headers = component_data.get('headers'),
            params = component_data.get('params')
        )<|MERGE_RESOLUTION|>--- conflicted
+++ resolved
@@ -1,14 +1,10 @@
-<<<<<<< HEAD
 import os
-import report as r
 from pathlib import Path
 from typing import Dict, List, Union, Tuple
-from utils import get_logger, assert_enum_value
-=======
+
 from . import report as r
 from .utils import assert_enum_value, get_logger
 
->>>>>>> bcd91ad1
 
 class ConfigManager:
     """
