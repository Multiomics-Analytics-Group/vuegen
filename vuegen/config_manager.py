--- conflicted
+++ resolved
@@ -1,11 +1,6 @@
-<<<<<<< HEAD
-import logging
-from typing import Optional
-=======
 import os
 from pathlib import Path
 from typing import Dict, List, Union, Tuple
->>>>>>> 9ee2b4cb
 
 from . import report as r
 from .utils import assert_enum_value, get_logger
