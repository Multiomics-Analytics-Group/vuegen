<<<<<<< HEAD
import report_generator
from pathlib import Path
from utils import get_logger, get_args
=======
from vuegen import report_generator
from vuegen.utils import get_args, get_logger, load_yaml_config
>>>>>>> bcd91ad1

if __name__ == '__main__':
    # Parse command-line arguments
    args = get_args(prog_name="VueGen")

    # Determine the configuration file path or directory
    config_path = args.config
    dir_path = args.directory

    # Report type
    report_type = args.report_type

    # Determine the report name for logger suffix
    if config_path:
        report_name = Path(config_path).stem
    else:
        report_name = Path(dir_path).name

    # Define logger suffix based on report type and name
    logger_suffix = f"{report_type}_report_{report_name}"

    # Initialize logger
    logger = get_logger(f"{logger_suffix}")

    # Generate the report
    report_generator.get_report(config_path = config_path,
                                dir_path = dir_path,
                                report_type = report_type, 
                                logger = logger)
<|MERGE_RESOLUTION|>--- conflicted
+++ resolved
@@ -1,11 +1,7 @@
-<<<<<<< HEAD
-import report_generator
 from pathlib import Path
-from utils import get_logger, get_args
-=======
+
 from vuegen import report_generator
-from vuegen.utils import get_args, get_logger, load_yaml_config
->>>>>>> bcd91ad1
+from vuegen.utils import get_args, get_logger
 
 if __name__ == '__main__':
     # Parse command-line arguments
