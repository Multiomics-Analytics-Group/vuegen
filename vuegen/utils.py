--- conflicted
+++ resolved
@@ -14,12 +14,8 @@
 
 from io import StringIO
 from typing import Type
-<<<<<<< HEAD
-from bs4 import BeautifulSoup
+from urllib.parse import urlparse
 from pathlib import Path
-=======
->>>>>>> bcd91ad1
-from urllib.parse import urlparse
 
 import networkx as nx
 import requests
@@ -196,15 +192,9 @@
     parser.add_argument(
         "-rt",
         "--report_type",
-<<<<<<< HEAD
-        type = str,
-        default = None,
-        help = "Type of the report to generate (streamlit, html, pdf, docx, odt, revealjs, pptx, or jupyter)."
-=======
         type=str,
         default='streamlit', # this is not a valid default
         help="Type of the report to generate (streamlit, html, pdf, docx, odt, revealjs, pptx, or jupyter)."
->>>>>>> bcd91ad1
     )
 
     # Parse arguments
