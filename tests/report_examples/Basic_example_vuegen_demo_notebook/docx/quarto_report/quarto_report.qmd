--- conflicted
+++ resolved
@@ -27,14 +27,12 @@
 
 A general description of the report.
 
-<<<<<<< HEAD
 It should test all major components which are available
 to be integrated into VueGen.
 
 Check our tests folder for examples of report files used to generate actual reports.
-=======
+
 ![](../../../../../docs/example_data/Basic_example_vuegen_demo_notebook/home_image.png){fig-alt= width=90%}
->>>>>>> 01dd9c55
 
 # Plots
 ## Interactive Plots
