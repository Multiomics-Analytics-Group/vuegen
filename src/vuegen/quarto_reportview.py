import os
import subprocess
import sys
from pathlib import Path
from typing import List

import networkx as nx
import pandas as pd

from . import report as r
from .utils import create_folder, is_url


class QuartoReportView(r.ReportView):
    """
    A ReportView subclass for generating Quarto reports.
    """

    BASE_DIR = "quarto_report"
    STATIC_FILES_DIR = Path(BASE_DIR) / "static"

    def __init__(self, report: r.Report, report_type: r.ReportType):
        super().__init__(report=report, report_type=report_type)
        self.BUNDLED_EXECUTION = False
        if getattr(sys, "frozen", False) and hasattr(sys, "_MEIPASS"):
            self.report.logger.info("running in a PyInstaller bundle")
            self.BUNDLED_EXECUTION = True
            self.report.logger.debug(f"sys._MEIPASS: {sys._MEIPASS}")
        else:
            self.report.logger.info("running in a normal Python process")

    def generate_report(
        self, output_dir: str = BASE_DIR, static_dir: str = STATIC_FILES_DIR
    ) -> None:
        """
        Generates the qmd file of the quarto report. It creates code for rendering each section and its subsections with all components.

        Parameters
        ----------
        output_dir : str, optional
            The folder where the generated report files will be saved (default is BASE_DIR).
        static_dir : str, optional
            The folder where the static files will be saved (default is STATIC_FILES_DIR).
        """
        self.report.logger.debug(
            f"Generating '{self.report_type}' report in directory: '{output_dir}'"
        )

        # Create the output folder
        if create_folder(output_dir):
            self.report.logger.debug(f"Created output directory: '{output_dir}'")
        else:
            self.report.logger.debug(
                f"Output directory already existed: '{output_dir}'"
            )

        # Create the static folder
        if create_folder(static_dir):
            self.report.logger.info(
                f"Created output directory for static content: '{static_dir}'"
            )
        else:
            self.report.logger.info(
                f"Output directory for static content already existed: '{static_dir}'"
            )

        try:
            # Create variable to check if the report is static or revealjs
            is_report_static = self.report_type in {
                r.ReportType.PDF,
                r.ReportType.DOCX,
                r.ReportType.ODT,
                r.ReportType.PPTX,
            }
            is_report_revealjs = self.report_type == r.ReportType.REVEALJS

            # Define the YAML header for the quarto report
            yaml_header = self._create_yaml_header()

            # Create qmd content and imports for the report
            qmd_content = []
            report_imports = []

            # Add description of the report
            if self.report.description:
                qmd_content.append(f"""{self.report.description}""")

            # If available add the graphical abstract
            if self.report.graphical_abstract:
                qmd_content.append(
                    self._generate_image_content(self.report.graphical_abstract)
                )
            # Add the sections and subsections to the report
            self.report.logger.info("Starting to generate sections for the report.")
            for section in self.report.sections:
                self.report.logger.debug(
                    f"Processing section: '{section.title}' - {len(section.subsections)} subsection(s)"
                )
                # Add section header and description
                qmd_content.append(f"# {section.title}")
                if section.description:
                    qmd_content.append(f"""{section.description}\n""")

                if section.subsections:
                    # Iterate through subsections and integrate them into the section file
                    for subsection in section.subsections:
                        self.report.logger.debug(
                            f"Processing subsection: '{subsection.title}' - {len(subsection.components)} component(s)"
                        )
                        # Generate content for the subsection
                        subsection_content, subsection_imports = (
                            self._generate_subsection(
                                subsection, is_report_static, is_report_revealjs
                            )
                        )
                        qmd_content.extend(subsection_content)
                        report_imports.extend(subsection_imports)
                else:
                    self.report.logger.warning(
                        f"No subsections found in section: '{section.title}'. To show content in the report, add subsections to the section."
                    )

            # Flatten the subsection_imports into a single list
            flattened_report_imports = [
                imp for sublist in report_imports for imp in sublist
            ]

            # Remove duplicated imports
            report_unique_imports = list(set(flattened_report_imports))

            # Format imports
            report_formatted_imports = "\n".join(report_unique_imports)

            # Write the navigation and general content to a Python file
            with open(Path(output_dir) / f"{self.BASE_DIR}.qmd", "w") as quarto_report:
                quarto_report.write(yaml_header)
                quarto_report.write(
                    f"""\n```{{python}}
#| label: 'Imports'
{report_formatted_imports}
```\n\n"""
                )
                quarto_report.write("\n".join(qmd_content))
                self.report.logger.info(
                    f"Created qmd script to render the app: {self.BASE_DIR}.qmd"
                )

        except Exception as e:
            self.report.logger.error(
                f"An error occurred while generating the report: {str(e)}"
            )
            raise

    def run_report(self, output_dir: str = BASE_DIR) -> None:
        """
        Runs the generated quarto report.

        Parameters
        ----------
        output_dir : str, optional
            The folder where the report was generated (default is 'sections').
        """
        # from quarto_cli import run_quarto # entrypoint of quarto-cli not in module?

        file_path_to_qmd = os.path.join(output_dir, f"{self.BASE_DIR}.qmd")
        args = ["quarto", "render", file_path_to_qmd]
        self.report.logger.info(
            f"Running '{self.report.title}' '{self.report_type}' report with {args!r}"
        )
        if not self.BUNDLED_EXECUTION:
            subprocess.run(
<<<<<<< HEAD
                args,
                check=True,
            )
            try:
                if self.report_type == r.ReportType.JUPYTER:
                    args = ["quarto", "convert", file_path_to_qmd]
                    subprocess.run(
                        args,
                        check=True,
                    )
                    self.report.logger.info(
                        f"Converted '{self.report.title}' '{self.report_type}' report to Jupyter Notebook after execution"
                    )
                self.report.logger.info(
                    f"'{self.report.title}' '{self.report_type}' report rendered"
=======
                ["quarto", "render", Path(output_dir) / f"{self.BASE_DIR}.qmd"],
                check=True,
            )
            if self.report_type == r.ReportType.JUPYTER:
                subprocess.run(
                    [
                        "quarto",
                        "convert",
                        Path(output_dir) / f"{self.BASE_DIR}.qmd",
                    ],
                    check=True,
>>>>>>> 99985d50
                )
            except subprocess.CalledProcessError as e:
                self.report.logger.error(
                    f"Error running '{self.report.title}' {self.report_type} report: {str(e)}"
                )
                raise
            except FileNotFoundError as e:
                self.report.logger.error(
                    f"Quarto is not installed. Please install Quarto to run the report: {str(e)}"
                )
                raise
        else:
            quarto_path = Path(sys._MEIPASS) / "quarto_cli" / "bin" / "quarto"
            _sys_exe = sys.executable
            # set executable to the bundled python (manually added to bundle)
            sys.executable = str(Path(sys._MEIPASS) / "python")
            self.report.logger.info(f"quarto_path: {quarto_path}")

            args = [f"{quarto_path}", "convert", file_path_to_qmd]
            subprocess.run(
                args,
                check=True,
            )
            self.report.logger.info(
                f"Converted '{self.report.title}' '{self.report_type}' report to Jupyter Notebook after execution"
            )
            notebook_filename = Path(file_path_to_qmd).with_suffix(".ipynb")
            # quarto does not try to execute ipynb files, just render them
            # execute manually using bundled python binary
            # https://nbconvert.readthedocs.io/en/latest/execute_api.html
            import nbformat
            from nbconvert.preprocessors import ExecutePreprocessor

            with open(notebook_filename, encoding="utf-8") as f:
                nb = nbformat.read(f, as_version=4)
            ep = ExecutePreprocessor(timeout=600, kernel_name="python3")
            nb, _ = ep.preprocess(nb, {"metadata": {"path": "./"}})
            with open(notebook_filename, "w", encoding="utf-8") as f:
                nbformat.write(nb, f)
            # quarto does not try execute ipynb files per default, just render these
            args = [f"{quarto_path}", "render", notebook_filename]
            subprocess.run(
                args,
                check=True,
            )
            sys.executable = _sys_exe

    def _create_yaml_header(self) -> str:
        """
        Creates a YAML header for the Quarto report based on the specified eport type and output format.

        Returns
        -------
        str
            A formatted YAML header string customized for the specified output format.
        """
        # Base YAML header with title
        yaml_header = f"""---
title: {self.report.title}
fig-align: center
execute:
  echo: false
  output: asis
format:"""

        # Define format-specific YAML configurations
        format_configs = {
            r.ReportType.HTML: """
  html:
    toc: true
    toc-location: left
    toc-depth: 3
    page-layout: full
    self-contained: true
include-in-header:
    text: |
        <style type="text/css">
        .footer {
        position: relative;
        left: 0;
        width: 100%;
        text-align: center;
        margin-top: 20px;
        }
        </style>
include-after-body:
    text: |
        <footer class="footer">
            This report was generated with 
            <a href="https://github.com/Multiomics-Analytics-Group/vuegen" target="_blank">
                <img src="https://raw.githubusercontent.com/Multiomics-Analytics-Group/vuegen/main/docs/images/vuegen_logo.svg" alt="VueGen" width="65px">
            </a>
            | Copyright 2025 <a href="https://github.com/Multiomics-Analytics-Group" target="_blank">Multiomics Network Analytics Group (MoNA)</a>
        </footer>""",
            r.ReportType.PDF: """
  pdf:
    toc: false
    margin:
      - bottom=40mm
    include-in-header: 
        text: |
            \\usepackage{scrlayer-scrpage}
            \\usepackage{hyperref}
            \\clearpairofpagestyles
            \\lofoot{This report was generated with \\href{https://github.com/Multiomics-Analytics-Group/vuegen}{VueGen} | \\copyright{} 2025 \\href{https://github.com/Multiomics-Analytics-Group}{Multiomics Network Analytics Group}}
            \\rofoot{\pagemark}""",
            r.ReportType.DOCX: """
  docx:
    toc: false""",
            r.ReportType.ODT: """
  odt:
    toc: false""",
            r.ReportType.REVEALJS: """
  revealjs:
    toc: false
    smaller: true
    controls: true
    navigation-mode: vertical
    controls-layout: bottom-right
    output-file: quarto_report_revealjs.html
include-in-header:
    text: |
        <style type="text/css">
        .footer {
        position: fixed;
        left: 0;
        bottom: 0;
        width: 100%;
        text-align: center;
        }
        </style>
include-after-body:
    text: |
        <footer class="footer">
            This report was generated with 
            <a href="https://github.com/Multiomics-Analytics-Group/vuegen" target="_blank">
                <img src="https://raw.githubusercontent.com/Multiomics-Analytics-Group/vuegen/main/docs/images/vuegen_logo.svg" alt="VueGen" width="65px">
            </a>
            | Copyright 2025 <a href="https://github.com/Multiomics-Analytics-Group" target="_blank">Multiomics Network Analytics Group (MoNA)</a>
        </footer>""",
            r.ReportType.PPTX: """
  pptx:
    toc: false
    output: true""",
            r.ReportType.JUPYTER: """
  html:
    toc: true
    toc-location: left
    toc-depth: 3
    page-layout: full
    self-contained: true
include-in-header:
    text: |
        <style type="text/css">
        .footer {
        position: relative;
        left: 0;
        width: 100%;
        text-align: center;
        margin-top: 20px;
        }
        </style>
include-after-body:
    text: |
        <footer class="footer">
            This report was generated with 
            <a href="https://github.com/Multiomics-Analytics-Group/vuegen" target="_blank">
                <img src="../docs/images/vuegen_logo.svg" alt="VueGen" width="65px">
            </a>
            | Copyright 2025 <a href="https://github.com/Multiomics-Analytics-Group" target="_blank">Multiomics Network Analytics Group (MoNA)</a>
        </footer>""",
        }
        # Create a key based on the report type and format
        key = self.report_type

        # Retrieve the configuration if it exists, or raise an error
        if key in format_configs:
            config = format_configs[key]
        else:
            raise ValueError(f"Unsupported report type: {self.report_type}")

        # Add the specific configuration to the YAML header
        yaml_header += config
        yaml_header += "\n---\n"

        return yaml_header

    def _generate_subsection(
        self, subsection, is_report_static, is_report_revealjs
    ) -> tuple[List[str], List[str]]:
        """
        Generate code to render components (plots, dataframes, markdown) in the given subsection,
        creating imports and content for the subsection based on the component type.

        Parameters
        ----------
        subsection : Subsection
            The subsection containing the components.
        is_report_static : bool
            A boolean indicating whether the report is static or interactive.
        is_report_revealjs : bool
            A boolean indicating whether the report is in revealjs format.
        Returns
        -------
        tuple : (List[str], List[str])
            - list of subsection content lines (List[str])
            - list of imports for the subsection (List[str])
        """
        subsection_content = []
        subsection_imports = []

        # Add subsection header and description
        subsection_content.append(f"## {subsection.title}")
        if subsection.description:
            subsection_content.append(f"""{subsection.description}\n""")

        if is_report_revealjs:
            subsection_content.append(f"::: {{.panel-tabset}}\n")

        for component in subsection.components:
            component_imports = self._generate_component_imports(component)
            subsection_imports.append(component_imports)

            if component.component_type == r.ComponentType.PLOT:
                subsection_content.extend(
                    self._generate_plot_content(component, is_report_static)
                )
            elif component.component_type == r.ComponentType.DATAFRAME:
                subsection_content.extend(
                    self._generate_dataframe_content(component, is_report_static)
                )
            elif (
                component.component_type == r.ComponentType.MARKDOWN
                and component.title.lower() != "description"
            ):
                subsection_content.extend(self._generate_markdown_content(component))
            elif (
                component.component_type == r.ComponentType.HTML
                and not is_report_static
            ):
                subsection_content.extend(self._generate_html_content(component))
            else:
                self.report.logger.warning(
                    f"Unsupported component type '{component.component_type}' in subsection: {subsection.title}"
                )

        if is_report_revealjs:
            subsection_content.append(":::\n")

        self.report.logger.info(
            f"Generated content and imports for subsection: '{subsection.title}'"
        )
        return subsection_content, subsection_imports

    def _generate_plot_content(
        self, plot, is_report_static, static_dir: str = STATIC_FILES_DIR
    ) -> List[str]:
        """
        Generate content for a plot component based on the report type.

        Parameters
        ----------
        plot : Plot
            The plot component to generate content for.
        static_dir : str, optional
            The folder where the static files will be saved (default is STATIC_FILES_DIR).

        Returns
        -------
        list : List[str]
            The list of content lines for the plot.
        """
        plot_content = []
        # Add title
        plot_content.append(f"### {plot.title}")

        # Define plot path
        if is_report_static:
            static_plot_path = Path(static_dir) / f"{plot.title.replace(' ', '_')}.png"
        else:
            html_plot_file = Path(static_dir) / f"{plot.title.replace(' ', '_')}.html"

        # Add content for the different plot types
        try:
            if plot.plot_type == r.PlotType.STATIC:
                plot_content.append(
                    self._generate_image_content(plot.file_path, width=950)
                )
            elif plot.plot_type == r.PlotType.PLOTLY:
                plot_content.append(self._generate_plot_code(plot))
                if is_report_static:
                    plot_content.append(
                        f"""fig_plotly.write_image("{static_plot_path.resolve()}")\n```\n"""
                    )
                    plot_content.append(self._generate_image_content(static_plot_path))
                else:
                    plot_content.append(f"""fig_plotly.show()\n```\n""")
            elif plot.plot_type == r.PlotType.ALTAIR:
                plot_content.append(self._generate_plot_code(plot))
                if is_report_static:
                    plot_content.append(
                        f"""fig_altair.save("{static_plot_path.resolve()}")\n```\n"""
                    )
                    plot_content.append(self._generate_image_content(static_plot_path))
                else:
                    plot_content.append(f"""fig_altair\n```\n""")
            elif plot.plot_type == r.PlotType.INTERACTIVE_NETWORK:
                networkx_graph = plot.read_network()
                if isinstance(networkx_graph, tuple):
                    # If network_data is a tuple, separate the network and html file path
                    networkx_graph, html_plot_file = networkx_graph
                elif isinstance(networkx_graph, nx.Graph) and not is_report_static:
                    # Get the pyvis object and create html
                    pyvis_graph = plot.create_and_save_pyvis_network(
                        networkx_graph, html_plot_file
                    )

                # Add number of nodes and edges to the plor conetnt
                num_nodes = networkx_graph.number_of_nodes()
                num_edges = networkx_graph.number_of_edges()
                plot_content.append(f"**Number of nodes:** {num_nodes}\n")
                plot_content.append(f"**Number of edges:** {num_edges}\n")

                # Add code to generate network depending on the report type
                if is_report_static:
                    plot.save_netwrok_image(networkx_graph, static_plot_path, "png")
                    plot_content.append(self._generate_image_content(static_plot_path))
                else:
                    plot_content.append(self._generate_plot_code(plot, html_plot_file))
            else:
                self.report.logger.warning(f"Unsupported plot type: {plot.plot_type}")
        except Exception as e:
            self.report.logger.error(
                f"Error generating content for '{plot.plot_type}' plot '{plot.id}' '{plot.title}': {str(e)}"
            )
            raise

        # Add caption if available
        if plot.caption:
            plot_content.append(f">{plot.caption}\n")

        self.report.logger.info(
            f"Successfully generated content for plot: '{plot.title}'"
        )
        return plot_content

    def _generate_plot_code(self, plot, output_file="") -> str:
        """
        Create the plot code based on its visualization tool.

        Parameters
        ----------
        plot : Plot
            The plot component to generate the code template for.
        output_file: str, optional
            The output html file name to be displayed with a pyvis plot.
        Returns
        -------
        str
            The generated plot code as a string.
        """
        # Initialize plot code with common structure
        plot_code = f"""```{{python}}
#| label: '{plot.title} {plot.id}'
#| fig-cap: ""
"""
        # If the file path is a URL, generate code to fetch content via requests
        if is_url(plot.file_path):
            plot_code += f"""
response = requests.get('{plot.file_path}')
response.raise_for_status()
plot_json = response.text\n"""
        else:  # If it's a local file
            plot_code += f"""
with open('{Path("..") / plot.file_path}', 'r') as plot_file:
    plot_json = plot_file.read()\n"""
        # Add specific code for each visualization tool
        if plot.plot_type == r.PlotType.PLOTLY:
            plot_code += """
fig_plotly = pio.from_json(plot_json)
fig_plotly.update_layout(width=950, height=500)\n"""
        elif plot.plot_type == r.PlotType.ALTAIR:
            plot_code += """fig_altair = alt.Chart.from_json(plot_json).properties(width=900, height=400)"""
        elif plot.plot_type == r.PlotType.INTERACTIVE_NETWORK:
            # Generate the HTML embedding for interactive networks
            if is_url(plot.file_path) and plot.file_path.endswith(".html"):
                iframe_src = output_file
            else:
                iframe_src = Path("..") / output_file

            # Embed the HTML file in an iframe
            plot_code = f"""
<div style="text-align: center;">
<iframe src="{iframe_src}" alt="{plot.title} plot" width="800px" height="630px"></iframe>
</div>\n"""
        return plot_code

    def _generate_dataframe_content(self, dataframe, is_report_static) -> List[str]:
        """
        Generate content for a DataFrame component based on the report type.

        Parameters
        ----------
        dataframe : DataFrame
            The dataframe component to add to content.
        is_report_static : bool
            A boolean indicating whether the report is static or interactive.

        Returns
        -------
        list : List[str]
            The list of content lines for the DataFrame.
        """
        dataframe_content = []
        # Add title
        dataframe_content.append(f"### {dataframe.title}")

        # Append header for DataFrame loading
        dataframe_content.append(
            f"""```{{python}}
#| label: '{dataframe.title} {dataframe.id}'
#| fig-cap: ""
"""
        )
        # Mapping of file extensions to read functions
        read_function_mapping = {
            r.DataFrameFormat.CSV.value_with_dot: pd.read_csv,
            r.DataFrameFormat.PARQUET.value_with_dot: pd.read_parquet,
            r.DataFrameFormat.TXT.value_with_dot: pd.read_table,
            r.DataFrameFormat.XLS.value_with_dot: pd.read_excel,
            r.DataFrameFormat.XLSX.value_with_dot: pd.read_excel,
        }
        try:
            # Check if the file extension matches any DataFrameFormat value
            file_extension = Path(dataframe.file_path).suffix.lower()
            if not any(
                file_extension == fmt.value_with_dot for fmt in r.DataFrameFormat
            ):
                self.report.logger.error(
                    f"Unsupported file extension: {file_extension}. Supported extensions are: {', '.join(fmt.value for fmt in r.DataFrameFormat)}."
                )

            # Build the file path (URL or local file)
            file_path = (
                dataframe.file_path
                if is_url(dataframe.file_path)
                else Path("..") / dataframe.file_path
            )

            # Load the DataFrame using the correct function
            read_function = read_function_mapping[file_extension]
            dataframe_content.append(
                f"""df = pd.{read_function.__name__}('{file_path}')"""
            )

            # Display the dataframe
            dataframe_content.extend(self._show_dataframe(dataframe, is_report_static))

        except Exception as e:
            self.report.logger.error(
                f"Error generating content for DataFrame: {dataframe.title}. Error: {str(e)}"
            )
            raise
        # Add caption if available
        if dataframe.caption:
            dataframe_content.append(f">{dataframe.caption}\n")

        self.report.logger.info(
            f"Successfully generated content for DataFrame: '{dataframe.title}'"
        )
        return dataframe_content

    def _generate_markdown_content(self, markdown) -> List[str]:
        """
        Adds markdown content to the report.

        Parameters
        ----------
        markdown : Markdown
            The markdown component to add to content.

        Returns
        -------
        list : List[str]
            The list of content lines for the markdown.
        """
        markdown_content = []
        # Add title
        markdown_content.append(f"### {markdown.title}")

        try:
            # Initialize md code with common structure
            markdown_content.append(
                f"""
```{{python}}
#| label: '{markdown.title} {markdown.id}'
#| fig-cap: ""\n"""
            )
            # If the file path is a URL, generate code to fetch content via requests
            if is_url(markdown.file_path):
                markdown_content.append(
                    f"""
response = requests.get('{markdown.file_path}')
response.raise_for_status()
markdown_content = response.text\n"""
                )
            else:  # If it's a local file
                markdown_content.append(
                    f"""
with open('{Path("..") / markdown.file_path}', 'r') as markdown_file:
    markdown_content = markdown_file.read()\n"""
                )

            # Code to display md content
            markdown_content.append(f"""display.Markdown(markdown_content)\n```\n""")

        except Exception as e:
            self.report.logger.error(
                f"Error generating content for Markdown: {markdown.title}. Error: {str(e)}"
            )
            raise

        # Add caption if available
        if markdown.caption:
            markdown_content.append(f">{markdown.caption}\n")

        self.report.logger.info(
            f"Successfully generated content for Markdown: '{markdown.title}'"
        )
        return markdown_content

    def _generate_html_content(self, html) -> List[str]:
        """
        Adds an HTML component to the report.

        Parameters
        ----------
        html : Html
            The HTML component to add to the report. This could be a local file path or a URL.

        Returns
        -------
        list : List[str]
            The list of content lines for embedding the HTML.
        """
        html_content = []

        # Add title
        html_content.append(f"### {html.title}")

        try:
            # Embed the HTML in an iframe
            iframe_src = (
                html.file_path
                if is_url(html.file_path)
                else Path("..") / html.file_path
            )
            iframe_code = f"""
<div style="text-align: center;">
<iframe src="{iframe_src}" alt="{html.title}" width="800px" height="630px"></iframe>
</div>\n"""
            html_content.append(iframe_code)

        except Exception as e:
            self.report.logger.error(
                f"Error generating content for HTML: {html.title}. Error: {str(e)}"
            )
            raise

        self.report.logger.info(
            f"Successfully generated content for HTML: '{html.title}'"
        )
        return html_content

    def _generate_image_content(
        self, image_path: str, alt_text: str = "", width: int = 650, height: int = 400
    ) -> str:
        """
        Adds an image to the content list in an HTML format with a specified width and height.

        Parameters
        ----------
        image_path : str
            Path to the image file or a URL to the image.
        width : int, optional
            Width of the image in pixels (default is 650).
        height : int, optional
            Height of the image in pixels (default is 400).
        alt_text : str, optional
            Alternative text for the image (default is an empty string).

        Returns
        -------
        str
            The formatted image content.
        """
        if is_url(image_path):
            src = image_path
            return (
                f"""![]({src}){{fig-alt={alt_text} width={width} height={height}}}\n"""
            )
        else:
            src = Path(image_path).resolve()
            return (
                f"""![](/{src}){{fig-alt={alt_text} width={width} height={height}}}\n"""
            )

    def _show_dataframe(
        self, dataframe, is_report_static, static_dir: str = STATIC_FILES_DIR
    ) -> List[str]:
        """
        Appends either a static image or an interactive representation of a DataFrame to the content list.

        Parameters
        ----------
        dataframe : DataFrame
            The DataFrame object containing the data to display.
        is_report_static : bool
            Determines if the report is in a static format (e.g., PDF) or interactive (e.g., HTML).
        static_dir : str, optional
            The folder where the static files will be saved (default is STATIC_FILES_DIR).

        Returns
        -------
        list : List[str]
            The list of content lines for the DataFrame.
        """
        dataframe_content = []
        if is_report_static:
            # Generate path for the DataFrame image
            df_image = Path(static_dir) / f"{dataframe.title.replace(' ', '_')}.png"
            dataframe_content.append(
                f"df.dfi.export('{Path(df_image).resolve()}', max_rows=10, max_cols=5)\n```\n"
            )
            # Use helper method to add centered image content
            dataframe_content.append(self._generate_image_content(df_image))
        else:
            # Append code to display the DataFrame interactively
            dataframe_content.append(
                f"""show(df, classes="display nowrap compact", lengthMenu=[3, 5, 10])\n```\n"""
            )

        return dataframe_content

    def _generate_component_imports(self, component: r.Component) -> List[str]:
        """
        Generate necessary imports for a component of the report.

        Parameters
        ----------
        component : r.Component
            The component for which to generate the required imports. The component can be of type:
            - PLOT
            - DATAFRAME
            - MARKDOWN

        Returns
        -------
        list : List[str]
            A list of import statements for the component.
        """
        # Dictionary to hold the imports for each component type
        components_imports = {
            "plot": {
                r.PlotType.ALTAIR: ["import altair as alt", "import requests"],
                r.PlotType.PLOTLY: ["import plotly.io as pio", "import requests"],
            },
            "dataframe": [
                "import pandas as pd",
                "from itables import show",
                "import dataframe_image as dfi",
            ],
            "markdown": ["import IPython.display as display", "import requests"],
        }

        # Iterate over sections and subsections to determine needed imports
        component_type = component.component_type
        component_imports = []

        # Add relevant imports based on component type and visualization tool
        if component_type == r.ComponentType.PLOT:
            plot_type = getattr(component, "plot_type", None)
            if plot_type in components_imports["plot"]:
                component_imports.extend(components_imports["plot"][plot_type])
        elif component_type == r.ComponentType.DATAFRAME:
            component_imports.extend(components_imports["dataframe"])
        elif component_type == r.ComponentType.MARKDOWN:
            component_imports.extend(components_imports["markdown"])

        # Return the list of import statements
        return component_imports<|MERGE_RESOLUTION|>--- conflicted
+++ resolved
@@ -169,8 +169,7 @@
         )
         if not self.BUNDLED_EXECUTION:
             subprocess.run(
-<<<<<<< HEAD
-                args,
+                ["quarto", "render", os.path.join(output_dir, f"{self.BASE_DIR}.qmd")],
                 check=True,
             )
             try:
@@ -185,19 +184,6 @@
                     )
                 self.report.logger.info(
                     f"'{self.report.title}' '{self.report_type}' report rendered"
-=======
-                ["quarto", "render", Path(output_dir) / f"{self.BASE_DIR}.qmd"],
-                check=True,
-            )
-            if self.report_type == r.ReportType.JUPYTER:
-                subprocess.run(
-                    [
-                        "quarto",
-                        "convert",
-                        Path(output_dir) / f"{self.BASE_DIR}.qmd",
-                    ],
-                    check=True,
->>>>>>> 99985d50
                 )
             except subprocess.CalledProcessError as e:
                 self.report.logger.error(
