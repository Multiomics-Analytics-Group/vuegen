import logging
import os
import subprocess
import sys
from pathlib import Path
from typing import List

import networkx as nx
import pandas as pd

from . import report as r
from .utils import create_folder, is_url


class QuartoReportView(r.ReportView):
    """
    A ReportView subclass for generating Quarto reports.
    """

    BASE_DIR = Path("quarto_report")
    STATIC_FILES_DIR = BASE_DIR / "static"

    def __init__(self, report: r.Report, report_type: r.ReportType):
        super().__init__(report=report, report_type=report_type)
        self.BUNDLED_EXECUTION = False
        self.quarto_path = "quarto"
        if getattr(sys, "frozen", False) and hasattr(sys, "_MEIPASS"):
            self.report.logger.info("running in a PyInstaller bundle")
            self.BUNDLED_EXECUTION = True
            self.report.logger.debug(f"sys._MEIPASS: {sys._MEIPASS}")
            self.quarto_path = Path(sys._MEIPASS) / "quarto_cli" / "bin" / "quarto"
        else:
            self.report.logger.info("running in a normal Python process")

    def generate_report(
        self, output_dir: Path = BASE_DIR, static_dir: Path = STATIC_FILES_DIR
    ) -> None:
        """
        Generates the qmd file of the quarto report. It creates code for rendering each section and its subsections with all components.

        Parameters
        ----------
        output_dir : Path, optional
            The folder where the generated report files will be saved (default is BASE_DIR).
        static_dir : Path, optional
            The folder where the static files will be saved (default is STATIC_FILES_DIR).
        """
        self.report.logger.debug(
            f"Generating '{self.report_type}' report in directory: '{output_dir}'"
        )

        # Create the output folder
        if create_folder(output_dir):
            self.report.logger.debug(f"Created output directory: '{output_dir}'")
        else:
            self.report.logger.debug(
                f"Output directory already existed: '{output_dir}'"
            )

        # Create the static folder
        if create_folder(static_dir):
            self.report.logger.info(
                f"Created output directory for static content: '{static_dir}'"
            )
        else:
            self.report.logger.info(
                f"Output directory for static content already existed: '{static_dir}'"
            )

        try:
            # Create variable to check if the report is static or revealjs
            is_report_static = self.report_type in {
                r.ReportType.PDF,
                r.ReportType.DOCX,
                r.ReportType.ODT,
                r.ReportType.PPTX,
            }
            is_report_revealjs = self.report_type == r.ReportType.REVEALJS

            # Define the YAML header for the quarto report
            yaml_header = self._create_yaml_header()

            # Create qmd content and imports for the report
            qmd_content = []
            report_imports = []

            # Add description of the report
            if self.report.description:
                qmd_content.append(f"""{self.report.description}""")

            # If available add the graphical abstract
            if self.report.graphical_abstract:
                qmd_content.append(
                    self._generate_image_content(self.report.graphical_abstract)
                )
            # Add the sections and subsections to the report
            self.report.logger.info("Starting to generate sections for the report.")
            for section in self.report.sections:
                self.report.logger.debug(
                    f"Processing section: '{section.title}' - {len(section.subsections)} subsection(s)"
                )
                # Add section header and description
                qmd_content.append(f"# {section.title}")
                if section.description:
                    qmd_content.append(f"""{section.description}\n""")

                if section.subsections:
                    # Iterate through subsections and integrate them into the section file
                    for subsection in section.subsections:
                        self.report.logger.debug(
                            f"Processing subsection: '{subsection.title}' - {len(subsection.components)} component(s)"
                        )
                        # Generate content for the subsection
                        subsection_content, subsection_imports = (
                            self._generate_subsection(
                                subsection, is_report_static, is_report_revealjs
                            )
                        )
                        qmd_content.extend(subsection_content)
                        report_imports.extend(subsection_imports)
                else:
                    self.report.logger.warning(
                        f"No subsections found in section: '{section.title}'. To show content in the report, add subsections to the section."
                    )

            # Flatten the subsection_imports into a single list
            flattened_report_imports = [
                imp for sublist in report_imports for imp in sublist
            ]

            # Remove duplicated imports
            report_unique_imports = list(set(flattened_report_imports))

            # Format imports
            report_formatted_imports = "\n".join(report_unique_imports)

            # Write the navigation and general content to a Python file
            with open(Path(output_dir) / f"{self.BASE_DIR}.qmd", "w") as quarto_report:
                quarto_report.write(yaml_header)
                quarto_report.write(
                    f"""\n```{{python}}
#| label: 'Imports'
{report_formatted_imports}
```\n\n"""
                )
                quarto_report.write("\n".join(qmd_content))
                self.report.logger.info(
                    f"Created qmd script to render the app: {self.BASE_DIR}.qmd"
                )

        except Exception as e:
            self.report.logger.error(
                f"An error occurred while generating the report: {str(e)}"
            )
            raise

    def run_report(self, output_dir: str = BASE_DIR) -> None:
        """
        Runs the generated quarto report.

        Parameters
        ----------
        output_dir : str, optional
            The folder where the report was generated (default is 'sections').
        """
        # from quarto_cli import run_quarto # entrypoint of quarto-cli not in module?

        file_path_to_qmd = os.path.join(output_dir, f"{self.BASE_DIR}.qmd")
        args = [self.quarto_path, "render", file_path_to_qmd]
        self.report.logger.info(
            f"Running '{self.report.title}' '{self.report_type}' report with {args!r}"
        )
        if self.report_type in [
            r.ReportType.PDF,
            r.ReportType.DOCX,
            r.ReportType.ODT,
        ]:
            subprocess.run(
                [self.quarto_path, "install", "tinytex"],
                check=True,
            )
            subprocess.run(
                [self.quarto_path, "install", "chromium"],
                check=True,
            )
        try:
            subprocess.run(
<<<<<<< HEAD
                [
                    self.quarto_path,
                    "render",
                    os.path.join(output_dir, f"{self.BASE_DIR}.qmd"),
                ],
=======
                ["quarto", "render", str(Path(output_dir) / f"{self.BASE_DIR}.qmd")],
>>>>>>> 954b8387
                check=True,
            )
            if self.report_type == r.ReportType.JUPYTER:
                args = [self.quarto_path, "convert", file_path_to_qmd]
                subprocess.run(
<<<<<<< HEAD
                    args,
=======
                    [
                        "quarto",
                        "convert",
                        str(Path(output_dir) / f"{self.BASE_DIR}.qmd"),
                    ],
>>>>>>> 954b8387
                    check=True,
                )
                self.report.logger.info(
                    f"Converted '{self.report.title}' '{self.report_type}' report to Jupyter Notebook after execution"
                )
            self.report.logger.info(
                f"'{self.report.title}' '{self.report_type}' report rendered"
            )
        except subprocess.CalledProcessError as e:
            self.report.logger.error(
                f"Error running '{self.report.title}' {self.report_type} report: {str(e)}"
            )
            raise
        except FileNotFoundError as e:
            self.report.logger.error(
                f"Quarto is not installed. Please install Quarto to run the report: {str(e)}"
            )
            raise

    def _create_yaml_header(self) -> str:
        """
        Creates a YAML header for the Quarto report based on the specified eport type and output format.

        Returns
        -------
        str
            A formatted YAML header string customized for the specified output format.
        """
        # Base YAML header with title
        yaml_header = f"""---
title: {self.report.title}
fig-align: center
execute:
  echo: false
  output: asis
format:"""

        # Define format-specific YAML configurations
        format_configs = {
            r.ReportType.HTML: """
  html:
    toc: true
    toc-location: left
    toc-depth: 3
    page-layout: full
    self-contained: true
include-in-header:
    text: |
        <style type="text/css">
        .footer {
        position: relative;
        left: 0;
        width: 100%;
        text-align: center;
        margin-top: 20px;
        }
        </style>
include-after-body:
    text: |
        <footer class="footer">
            This report was generated with 
            <a href="https://github.com/Multiomics-Analytics-Group/vuegen" target="_blank">
                <img src="https://raw.githubusercontent.com/Multiomics-Analytics-Group/vuegen/main/docs/images/vuegen_logo.svg" alt="VueGen" width="65px">
            </a>
            | Copyright 2025 <a href="https://github.com/Multiomics-Analytics-Group" target="_blank">Multiomics Network Analytics Group (MoNA)</a>
        </footer>""",
            r.ReportType.PDF: """
  pdf:
    toc: false
    margin:
      - bottom=40mm
    include-in-header: 
        text: |
            \\usepackage{scrlayer-scrpage}
            \\usepackage{hyperref}
            \\clearpairofpagestyles
            \\lofoot{This report was generated with \\href{https://github.com/Multiomics-Analytics-Group/vuegen}{VueGen} | \\copyright{} 2025 \\href{https://github.com/Multiomics-Analytics-Group}{Multiomics Network Analytics Group}}
            \\rofoot{\pagemark}""",
            r.ReportType.DOCX: """
  docx:
    toc: false""",
            r.ReportType.ODT: """
  odt:
    toc: false""",
            r.ReportType.REVEALJS: """
  revealjs:
    toc: false
    smaller: true
    controls: true
    navigation-mode: vertical
    controls-layout: bottom-right
    output-file: quarto_report_revealjs.html
include-in-header:
    text: |
        <style type="text/css">
        .footer {
        position: fixed;
        left: 0;
        bottom: 0;
        width: 100%;
        text-align: center;
        }
        </style>
include-after-body:
    text: |
        <footer class="footer">
            This report was generated with 
            <a href="https://github.com/Multiomics-Analytics-Group/vuegen" target="_blank">
                <img src="https://raw.githubusercontent.com/Multiomics-Analytics-Group/vuegen/main/docs/images/vuegen_logo.svg" alt="VueGen" width="65px">
            </a>
            | Copyright 2025 <a href="https://github.com/Multiomics-Analytics-Group" target="_blank">Multiomics Network Analytics Group (MoNA)</a>
        </footer>""",
            r.ReportType.PPTX: """
  pptx:
    toc: false
    output: true""",
            r.ReportType.JUPYTER: """
  html:
    toc: true
    toc-location: left
    toc-depth: 3
    page-layout: full
    self-contained: true
include-in-header:
    text: |
        <style type="text/css">
        .footer {
        position: relative;
        left: 0;
        width: 100%;
        text-align: center;
        margin-top: 20px;
        }
        </style>
include-after-body:
    text: |
        <footer class="footer">
            This report was generated with 
            <a href="https://github.com/Multiomics-Analytics-Group/vuegen" target="_blank">
                <img src="../docs/images/vuegen_logo.svg" alt="VueGen" width="65px">
            </a>
            | Copyright 2025 <a href="https://github.com/Multiomics-Analytics-Group" target="_blank">Multiomics Network Analytics Group (MoNA)</a>
        </footer>""",
        }
        # Create a key based on the report type and format
        key = self.report_type

        # Retrieve the configuration if it exists, or raise an error
        if key in format_configs:
            config = format_configs[key]
        else:
            raise ValueError(f"Unsupported report type: {self.report_type}")

        # Add the specific configuration to the YAML header
        yaml_header += config
        yaml_header += "\n---\n"

        return yaml_header

    def _generate_subsection(
        self, subsection, is_report_static, is_report_revealjs
    ) -> tuple[List[str], List[str]]:
        """
        Generate code to render components (plots, dataframes, markdown) in the given subsection,
        creating imports and content for the subsection based on the component type.

        Parameters
        ----------
        subsection : Subsection
            The subsection containing the components.
        is_report_static : bool
            A boolean indicating whether the report is static or interactive.
        is_report_revealjs : bool
            A boolean indicating whether the report is in revealjs format.
        Returns
        -------
        tuple : (List[str], List[str])
            - list of subsection content lines (List[str])
            - list of imports for the subsection (List[str])
        """
        subsection_content = []
        subsection_imports = []

        # Add subsection header and description
        subsection_content.append(f"## {subsection.title}")
        if subsection.description:
            subsection_content.append(f"""{subsection.description}\n""")

        if is_report_revealjs:
            subsection_content.append(f"::: {{.panel-tabset}}\n")

        for component in subsection.components:
            component_imports = self._generate_component_imports(component)
            subsection_imports.append(component_imports)

            if component.component_type == r.ComponentType.PLOT:
                subsection_content.extend(
                    self._generate_plot_content(component, is_report_static)
                )
            elif component.component_type == r.ComponentType.DATAFRAME:
                subsection_content.extend(
                    self._generate_dataframe_content(component, is_report_static)
                )
            elif (
                component.component_type == r.ComponentType.MARKDOWN
                and component.title.lower() != "description"
            ):
                subsection_content.extend(self._generate_markdown_content(component))
            elif (
                component.component_type == r.ComponentType.HTML
                and not is_report_static
            ):
                subsection_content.extend(self._generate_html_content(component))
            else:
                self.report.logger.warning(
                    f"Unsupported component type '{component.component_type}' in subsection: {subsection.title}"
                )

        if is_report_revealjs:
            subsection_content.append(":::\n")

        self.report.logger.info(
            f"Generated content and imports for subsection: '{subsection.title}'"
        )
        return subsection_content, subsection_imports

    def _generate_plot_content(
        self, plot, is_report_static, static_dir: str = STATIC_FILES_DIR
    ) -> List[str]:
        """
        Generate content for a plot component based on the report type.

        Parameters
        ----------
        plot : Plot
            The plot component to generate content for.
        static_dir : str, optional
            The folder where the static files will be saved (default is STATIC_FILES_DIR).

        Returns
        -------
        list : List[str]
            The list of content lines for the plot.
        """
        plot_content = []
        # Add title
        plot_content.append(f"### {plot.title}")

        # Define plot path
        if is_report_static:
            static_plot_path = Path(static_dir) / f"{plot.title.replace(' ', '_')}.png"
        else:
            html_plot_file = Path(static_dir) / f"{plot.title.replace(' ', '_')}.html"

        # Add content for the different plot types
        try:
            if plot.plot_type == r.PlotType.STATIC:
                plot_content.append(
                    self._generate_image_content(plot.file_path, width=950)
                )
            elif plot.plot_type == r.PlotType.PLOTLY:
                plot_content.append(self._generate_plot_code(plot))
                if is_report_static:
                    plot_content.append(
                        f"""fig_plotly.write_image("{static_plot_path.resolve().as_posix()}")\n```\n"""
                    )
                    plot_content.append(self._generate_image_content(static_plot_path))
                else:
                    plot_content.append(f"""fig_plotly.show()\n```\n""")
            elif plot.plot_type == r.PlotType.ALTAIR:
                plot_content.append(self._generate_plot_code(plot))
                if is_report_static:
                    plot_content.append(
                        f"""fig_altair.save("{static_plot_path.resolve().as_posix()}")\n```\n"""
                    )
                    plot_content.append(self._generate_image_content(static_plot_path))
                else:
                    plot_content.append(f"""fig_altair\n```\n""")
            elif plot.plot_type == r.PlotType.INTERACTIVE_NETWORK:
                networkx_graph = plot.read_network()
                if isinstance(networkx_graph, tuple):
                    # If network_data is a tuple, separate the network and html file path
                    networkx_graph, html_plot_file = networkx_graph
                elif isinstance(networkx_graph, nx.Graph) and not is_report_static:
                    # Get the pyvis object and create html
                    pyvis_graph = plot.create_and_save_pyvis_network(
                        networkx_graph, html_plot_file
                    )

                # Add number of nodes and edges to the plor conetnt
                num_nodes = networkx_graph.number_of_nodes()
                num_edges = networkx_graph.number_of_edges()
                plot_content.append(f"**Number of nodes:** {num_nodes}\n")
                plot_content.append(f"**Number of edges:** {num_edges}\n")

                # Add code to generate network depending on the report type
                if is_report_static:
                    plot.save_netwrok_image(networkx_graph, static_plot_path, "png")
                    plot_content.append(self._generate_image_content(static_plot_path))
                else:
                    plot_content.append(self._generate_plot_code(plot, html_plot_file))
            else:
                self.report.logger.warning(f"Unsupported plot type: {plot.plot_type}")
        except Exception as e:
            self.report.logger.error(
                f"Error generating content for '{plot.plot_type}' plot '{plot.id}' '{plot.title}': {str(e)}"
            )
            raise

        # Add caption if available
        if plot.caption:
            plot_content.append(f">{plot.caption}\n")

        self.report.logger.info(
            f"Successfully generated content for plot: '{plot.title}'"
        )
        return plot_content

    def _generate_plot_code(self, plot, output_file="") -> str:
        """
        Create the plot code based on its visualization tool.

        Parameters
        ----------
        plot : Plot
            The plot component to generate the code template for.
        output_file: str, optional
            The output html file name to be displayed with a pyvis plot.
        Returns
        -------
        str
            The generated plot code as a string.
        """
        # Initialize plot code with common structure
        plot_code = f"""```{{python}}
#| label: '{plot.title} {plot.id}'
#| fig-cap: ""
"""
        # If the file path is a URL, generate code to fetch content via requests
        if is_url(plot.file_path):
            plot_code += f"""
response = requests.get('{plot.file_path}')
response.raise_for_status()
plot_json = response.text\n"""
        else:  # If it's a local file
            plot_code += f"""
with open('{(Path("..") / plot.file_path).as_posix()}', 'r') as plot_file:
    plot_json = plot_file.read()\n"""
        # Add specific code for each visualization tool
        if plot.plot_type == r.PlotType.PLOTLY:
            plot_code += """
fig_plotly = pio.from_json(plot_json)
fig_plotly.update_layout(width=950, height=500)\n"""
        elif plot.plot_type == r.PlotType.ALTAIR:
            plot_code += """fig_altair = alt.Chart.from_json(plot_json).properties(width=900, height=400)"""
        elif plot.plot_type == r.PlotType.INTERACTIVE_NETWORK:
            # Generate the HTML embedding for interactive networks
            if is_url(plot.file_path) and plot.file_path.endswith(".html"):
                iframe_src = output_file
            else:
                iframe_src = Path("..") / output_file

            # Embed the HTML file in an iframe
            plot_code = f"""
<div style="text-align: center;">
<iframe src="{iframe_src}" alt="{plot.title} plot" width="800px" height="630px"></iframe>
</div>\n"""
        return plot_code

    def _generate_dataframe_content(self, dataframe, is_report_static) -> List[str]:
        """
        Generate content for a DataFrame component based on the report type.

        Parameters
        ----------
        dataframe : DataFrame
            The dataframe component to add to content.
        is_report_static : bool
            A boolean indicating whether the report is static or interactive.

        Returns
        -------
        list : List[str]
            The list of content lines for the DataFrame.
        """
        dataframe_content = []
        # Add title
        dataframe_content.append(f"### {dataframe.title}")

        # Append header for DataFrame loading
        dataframe_content.append(
            f"""```{{python}}
#| label: '{dataframe.title} {dataframe.id}'
#| fig-cap: ""
"""
        )
        # Mapping of file extensions to read functions
        read_function_mapping = {
            r.DataFrameFormat.CSV.value_with_dot: pd.read_csv,
            r.DataFrameFormat.PARQUET.value_with_dot: pd.read_parquet,
            r.DataFrameFormat.TXT.value_with_dot: pd.read_table,
            r.DataFrameFormat.XLS.value_with_dot: pd.read_excel,
            r.DataFrameFormat.XLSX.value_with_dot: pd.read_excel,
        }
        try:
            # Check if the file extension matches any DataFrameFormat value
            file_extension = Path(dataframe.file_path).suffix.lower()
            if not any(
                file_extension == fmt.value_with_dot for fmt in r.DataFrameFormat
            ):
                self.report.logger.error(
                    f"Unsupported file extension: {file_extension}. Supported extensions are: {', '.join(fmt.value for fmt in r.DataFrameFormat)}."
                )

            # Build the file path (URL or local file)
            file_path = (
                dataframe.file_path
                if is_url(dataframe.file_path)
                else Path("..") / dataframe.file_path
            )

            # Load the DataFrame using the correct function
            read_function = read_function_mapping[file_extension]
            dataframe_content.append(
                f"""df = pd.{read_function.__name__}('{file_path.as_posix()}')\n"""
            )

            # Display the dataframe
            dataframe_content.extend(self._show_dataframe(dataframe, is_report_static))

        except Exception as e:
            self.report.logger.error(
                f"Error generating content for DataFrame: {dataframe.title}. Error: {str(e)}"
            )
            raise
        # Add caption if available
        if dataframe.caption:
            dataframe_content.append(f">{dataframe.caption}\n")

        self.report.logger.info(
            f"Successfully generated content for DataFrame: '{dataframe.title}'"
        )
        return dataframe_content

    def _generate_markdown_content(self, markdown) -> List[str]:
        """
        Adds markdown content to the report.

        Parameters
        ----------
        markdown : Markdown
            The markdown component to add to content.

        Returns
        -------
        list : List[str]
            The list of content lines for the markdown.
        """
        markdown_content = []
        # Add title
        markdown_content.append(f"### {markdown.title}")

        try:
            # Initialize md code with common structure
            markdown_content.append(
                f"""
```{{python}}
#| label: '{markdown.title} {markdown.id}'
#| fig-cap: ""\n"""
            )
            # If the file path is a URL, generate code to fetch content via requests
            if is_url(markdown.file_path):
                markdown_content.append(
                    f"""
response = requests.get('{markdown.file_path}')
response.raise_for_status()
markdown_content = response.text\n"""
                )
            else:  # If it's a local file
                markdown_content.append(
                    f"""
with open('{(Path("..") / markdown.file_path).as_posix()}', 'r') as markdown_file:
    markdown_content = markdown_file.read()\n"""
                )

            # Code to display md content
            markdown_content.append(f"""display.Markdown(markdown_content)\n```\n""")

        except Exception as e:
            self.report.logger.error(
                f"Error generating content for Markdown: {markdown.title}. Error: {str(e)}"
            )
            raise

        # Add caption if available
        if markdown.caption:
            markdown_content.append(f">{markdown.caption}\n")

        self.report.logger.info(
            f"Successfully generated content for Markdown: '{markdown.title}'"
        )
        return markdown_content

    def _generate_html_content(self, html) -> List[str]:
        """
        Adds an HTML component to the report.

        Parameters
        ----------
        html : Html
            The HTML component to add to the report. This could be a local file path or a URL.

        Returns
        -------
        list : List[str]
            The list of content lines for embedding the HTML.
        """
        html_content = []

        # Add title
        html_content.append(f"### {html.title}")

        try:
            # Embed the HTML in an iframe
            iframe_src = (
                html.file_path
                if is_url(html.file_path)
                else Path("..") / html.file_path
            )
            iframe_code = f"""
<div style="text-align: center;">
<iframe src="{iframe_src}" alt="{html.title}" width="800px" height="630px"></iframe>
</div>\n"""
            html_content.append(iframe_code)

        except Exception as e:
            self.report.logger.error(
                f"Error generating content for HTML: {html.title}. Error: {str(e)}"
            )
            raise

        self.report.logger.info(
            f"Successfully generated content for HTML: '{html.title}'"
        )
        return html_content

    def _generate_image_content(
        self, image_path: str, alt_text: str = "", width: int = 650, height: int = 400
    ) -> str:
        """
        Adds an image to the content list in an HTML format with a specified width and height.

        Parameters
        ----------
        image_path : str
            Path to the image file or a URL to the image.
        width : int, optional
            Width of the image in pixels (default is 650).
        height : int, optional
            Height of the image in pixels (default is 400).
        alt_text : str, optional
            Alternative text for the image (default is an empty string).

        Returns
        -------
        str
            The formatted image content.
        """
        if is_url(image_path):
            src = image_path
            return (
                f"""![]({src}){{fig-alt={alt_text} width={width} height={height}}}\n"""
            )
        else:
            src = Path(image_path).resolve()
            return (
                f"""![](/{src}){{fig-alt={alt_text} width={width} height={height}}}\n"""
            )

    def _show_dataframe(
        self, dataframe, is_report_static, static_dir: str = STATIC_FILES_DIR
    ) -> List[str]:
        """
        Appends either a static image or an interactive representation of a DataFrame to the content list.

        Parameters
        ----------
        dataframe : DataFrame
            The DataFrame object containing the data to display.
        is_report_static : bool
            Determines if the report is in a static format (e.g., PDF) or interactive (e.g., HTML).
        static_dir : str, optional
            The folder where the static files will be saved (default is STATIC_FILES_DIR).

        Returns
        -------
        list : List[str]
            The list of content lines for the DataFrame.
        """
        dataframe_content = []
        if is_report_static:
            # Generate path for the DataFrame image
            df_image = Path(static_dir) / f"{dataframe.title.replace(' ', '_')}.png"
            dataframe_content.append(
                f"df.dfi.export('{Path(df_image).resolve().as_posix()}', max_rows=10, max_cols=5)\n```\n"
            )
            # Use helper method to add centered image content
            dataframe_content.append(self._generate_image_content(df_image))
        else:
            # Append code to display the DataFrame interactively
            dataframe_content.append(
                f"""show(df, classes="display nowrap compact", lengthMenu=[3, 5, 10])\n```\n"""
            )

        return dataframe_content

    def _generate_component_imports(self, component: r.Component) -> List[str]:
        """
        Generate necessary imports for a component of the report.

        Parameters
        ----------
        component : r.Component
            The component for which to generate the required imports. The component can be of type:
            - PLOT
            - DATAFRAME
            - MARKDOWN

        Returns
        -------
        list : List[str]
            A list of import statements for the component.
        """
        # Dictionary to hold the imports for each component type
        components_imports = {
            "plot": {
                r.PlotType.ALTAIR: ["import altair as alt", "import requests"],
                r.PlotType.PLOTLY: ["import plotly.io as pio", "import requests"],
            },
            "dataframe": [
                "import pandas as pd",
                "from itables import show",
                "import dataframe_image as dfi",
            ],
            "markdown": ["import IPython.display as display", "import requests"],
        }

        # Iterate over sections and subsections to determine needed imports
        component_type = component.component_type
        component_imports = []

        # Add relevant imports based on component type and visualization tool
        if component_type == r.ComponentType.PLOT:
            plot_type = getattr(component, "plot_type", None)
            if plot_type in components_imports["plot"]:
                component_imports.extend(components_imports["plot"][plot_type])
        elif component_type == r.ComponentType.DATAFRAME:
            component_imports.extend(components_imports["dataframe"])
        elif component_type == r.ComponentType.MARKDOWN:
            component_imports.extend(components_imports["markdown"])

        # Return the list of import statements
        return component_imports<|MERGE_RESOLUTION|>--- conflicted
+++ resolved
@@ -165,7 +165,7 @@
         """
         # from quarto_cli import run_quarto # entrypoint of quarto-cli not in module?
 
-        file_path_to_qmd = os.path.join(output_dir, f"{self.BASE_DIR}.qmd")
+        file_path_to_qmd = str(Path(output_dir) / f"{self.BASE_DIR}.qmd"
         args = [self.quarto_path, "render", file_path_to_qmd]
         self.report.logger.info(
             f"Running '{self.report.title}' '{self.report_type}' report with {args!r}"
@@ -185,29 +185,13 @@
             )
         try:
             subprocess.run(
-<<<<<<< HEAD
-                [
-                    self.quarto_path,
-                    "render",
-                    os.path.join(output_dir, f"{self.BASE_DIR}.qmd"),
-                ],
-=======
-                ["quarto", "render", str(Path(output_dir) / f"{self.BASE_DIR}.qmd")],
->>>>>>> 954b8387
+                args,
                 check=True,
             )
             if self.report_type == r.ReportType.JUPYTER:
                 args = [self.quarto_path, "convert", file_path_to_qmd]
                 subprocess.run(
-<<<<<<< HEAD
                     args,
-=======
-                    [
-                        "quarto",
-                        "convert",
-                        str(Path(output_dir) / f"{self.BASE_DIR}.qmd"),
-                    ],
->>>>>>> 954b8387
                     check=True,
                 )
                 self.report.logger.info(
