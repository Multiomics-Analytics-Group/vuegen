import os
import subprocess
import sys
import textwrap
from pathlib import Path
from typing import List

import networkx as nx

from . import report as r
<<<<<<< HEAD
from . import table_utils
=======
>>>>>>> 7c419557
from .utils import create_folder, get_relative_file_path, is_url, sort_imports


class QuartoReportView(r.ReportView):
    """
    A ReportView subclass for generating Quarto reports.
    """

    BASE_DIR = Path("quarto_report")
    STATIC_FILES_DIR = BASE_DIR / "static"

    def __init__(
        self,
        report: r.Report,
        report_type: r.ReportType,
        quarto_checks: bool = False,
        static_dir: str = STATIC_FILES_DIR,
    ):
        """_summary_

        Parameters
        ----------
        report : r.Report
            Report dataclass with all the information to be included in the report.
            Contains sections data needed to write the report python files.
        report_type : r.ReportType
            Enum of report type as definded by the ReportType Enum.
        quarto_checks : bool, optional
            Whether to test if all quarto dependencies are installed, by default False
        static_dir : str
            The folder where the static files will be saved.
        """
        super().__init__(report=report, report_type=report_type)
        self.quarto_checks = quarto_checks
        self.static_dir = static_dir
        # self.BUNDLED_EXECUTION = False
        self.quarto_path = "quarto"
        # self.env_vars = os.environ.copy()
        if getattr(sys, "frozen", False) and hasattr(sys, "_MEIPASS"):
            self.report.logger.info("running in a PyInstaller bundle")
            # self.BUNDLED_EXECUTION = True
            self.report.logger.debug(f"sys._MEIPASS: {sys._MEIPASS}")
        else:
            self.report.logger.info("running in a normal Python process")

        self.report.logger.debug("env_vars (QuartoReport): %s", os.environ)
        self.report.logger.debug(f"PATH: {os.environ['PATH']}")
        self.report.logger.debug(f"sys.path: {sys.path}")

        self.is_report_static = self.report_type in {
            r.ReportType.PDF,
            r.ReportType.DOCX,
            r.ReportType.ODT,
            r.ReportType.PPTX,
        }

        self.components_fct_map = {
            r.ComponentType.PLOT: self._generate_plot_content,
            r.ComponentType.DATAFRAME: self._generate_dataframe_content,
            r.ComponentType.MARKDOWN: self._generate_markdown_content,
            r.ComponentType.HTML: self._generate_html_content,
        }

    def generate_report(self, output_dir: Path = BASE_DIR) -> None:
        """
        Generates the qmd file of the quarto report. It creates code for rendering each section and its subsections with all components.

        Parameters
        ----------
        output_dir : Path, optional
            The folder where the generated report files will be saved (default is BASE_DIR).
        """
        self.report.logger.debug(
            f"Generating '{self.report_type}' report in directory: '{output_dir}'"
        )

        # Create the output folder
        if create_folder(output_dir):
            self.report.logger.debug(f"Created output directory: '{output_dir}'")
        else:
            self.report.logger.debug(
                f"Output directory already existed: '{output_dir}'"
            )

        # Create the static folder
        if create_folder(self.static_dir):
            self.report.logger.info(
                f"Created output directory for static content: '{self.static_dir}'"
            )
        else:
            self.report.logger.info(
                f"Output directory for static content already existed: '{self.static_dir}'"
            )

        try:
            # Create variable to check if the report is static or revealjs
            is_report_revealjs = self.report_type == r.ReportType.REVEALJS

            # Define the YAML header for the quarto report
            yaml_header = self._create_yaml_header()

            # Create qmd content and imports for the report
            qmd_content = []
            report_imports = (
                []
            )  # only one global import list for a single report (different to streamlit)

            # Add description of the report
            if self.report.description:
                qmd_content.append(f"""{self.report.description}""")

            # If available add the graphical abstract
            if self.report.graphical_abstract:
                qmd_content.append(
                    self._generate_image_content(self.report.graphical_abstract)
                )
            # ? Do we need to handle overview separately?
            main_section = self.report.sections[0]

            # ! description can be a Markdown component, but it is treated differently
            # ! It won't be added to the section content.
            if main_section.components:
                self.report.logger.debug(
                    "Adding components of main section folder to the report as overall overview."
                )
                section_content, section_imports = self._combine_components(
                    main_section.components
                )
                if section_content:
                    qmd_content.append("# General Overview")

                    if is_report_revealjs:
                        # Add tabset for revealjs
                        section_content = [
                            "::: {.panel-tabset}\n",
                            *section_content,
                            ":::",
                        ]
                    qmd_content.extend(section_content)

                report_imports.extend(section_imports)

            # Add the sections and subsections to the report
            self.report.logger.info("Starting to generate sections for the report.")
            for section in self.report.sections[1:]:
                self.report.logger.debug(
                    f"Processing section: '{section.title}' - {len(section.subsections)} subsection(s)"
                )
                # Add section header and description
                qmd_content.append(f"# {section.title}")
                if section.description:
                    qmd_content.append(f"""{section.description}\n""")

                # Add components of section to the report
                # ! description can be a Markdown component, but it is treated differently
                # ! It won't be added to the section content.
                if section.components:
                    self.report.logger.debug(
                        "Adding components of section folder to the report."
                    )
                    section_content, section_imports = self._combine_components(
                        section.components
                    )
                    if section_content:
                        qmd_content.append(f"## Overview {section.title}".strip())

                        if is_report_revealjs:
                            # Add tabset for revealjs
                            section_content = [
                                "::: {.panel-tabset}\n",
                                *section_content,
                                ":::",
                            ]
                        qmd_content.extend(section_content)

                    report_imports.extend(section_imports)

                if section.subsections:
                    # Iterate through subsections and integrate them into the section file
                    for subsection in section.subsections:
                        self.report.logger.debug(
                            f"Processing subsection: '{subsection.title}' - {len(subsection.components)} component(s)"
                        )
                        # Generate content for the subsection
                        subsection_content, subsection_imports = (
                            self._generate_subsection(
                                subsection,
                                is_report_revealjs,
                            )
                        )
                        qmd_content.extend(subsection_content)
                        report_imports.extend(
                            subsection_imports
                        )  # even easier as it's global
                else:
                    self.report.logger.warning(
                        f"No subsections found in section: '{section.title}'. To show content in the report, add subsections to the section."
                    )

            # Remove duplicated imports
            report_unique_imports = set(report_imports)

            # ! set leads to random import order
            # ! separate and sort import statements, separate from setup code

            report_unique_imports, setup_statements = sort_imports(
                report_unique_imports
            )
            report_unique_imports += os.linesep
            report_unique_imports.extend(setup_statements)

            # Format imports
            report_formatted_imports = "\n".join(report_unique_imports)

            # Write the navigation and general content to a Python file
            with open(Path(output_dir) / f"{self.BASE_DIR}.qmd", "w") as quarto_report:
                quarto_report.write(yaml_header)
                quarto_report.write(
                    f"""\n```{{python}}
#| label: 'Imports'
{report_formatted_imports}
```\n\n"""
                )
                quarto_report.write("\n".join(qmd_content))
                self.report.logger.info(
                    f"Created qmd script to render the app: {self.BASE_DIR}.qmd"
                )

        except Exception as e:
            self.report.logger.error(
                f"An error occurred while generating the report: {str(e)}"
            )
            raise

    def run_report(self, output_dir: str = BASE_DIR) -> None:
        """
        Runs the generated quarto report.

        Parameters
        ----------
        output_dir : str, optional
            The folder where the report was generated (default is 'sections').
        """
        # from quarto_cli import run_quarto # entrypoint of quarto-cli not in module?

        file_path_to_qmd = Path(output_dir) / f"{self.BASE_DIR}.qmd"
        args = [self.quarto_path, "render", str(file_path_to_qmd)]
        self.report.logger.info(
            f"Running '{self.report.title}' '{self.report_type}' report with {args!r}"
        )
        if (
            self.report_type
            in [
                r.ReportType.PDF,
                r.ReportType.DOCX,
                r.ReportType.ODT,
            ]
            and self.quarto_checks
        ):
            subprocess.run(
                [self.quarto_path, "install", "tinytex", "--no-prompt"],
                check=True,
            )
            subprocess.run(
                [self.quarto_path, "install", "chromium", "--no-prompt"],
                check=True,
            )
        try:
            subprocess.run(
                args,
                check=True,
            )
            if self.report_type == r.ReportType.REVEALJS:
                out_path = file_path_to_qmd.with_name(
                    f"{file_path_to_qmd.stem}_revealjs.html"
                )
            elif self.report_type == r.ReportType.JUPYTER:
                out_path = file_path_to_qmd.with_suffix(".html")
            else:
                out_path = file_path_to_qmd.with_suffix(f".{self.report_type.lower()}")
            if not out_path.exists():
                raise FileNotFoundError(f"Report file could not be created: {out_path}")

            if self.report_type == r.ReportType.JUPYTER:
                args = [self.quarto_path, "convert", str(file_path_to_qmd)]
                subprocess.run(
                    args,
                    check=True,
                )
                self.report.logger.info(
                    f"Converted '{self.report.title}' '{self.report_type}' report to Jupyter Notebook after execution"
                )
            self.report.logger.info(
                f"'{self.report.title}' '{self.report_type}' report rendered"
            )
        except subprocess.CalledProcessError as e:
            self.report.logger.error(
                f"Error running '{self.report.title}' {self.report_type} report: {str(e)}"
            )
            raise
        # except FileNotFoundError as e:
        #     self.report.logger.error(
        #         f"Quarto is not installed. Please install Quarto to run the report: {str(e)}"
        #     )
        #     raise

    def _create_yaml_header(self) -> str:
        """
        Creates a YAML header for the Quarto report based on the specified eport type and output format.

        Returns
        -------
        str
            A formatted YAML header string customized for the specified output format.
        """
        # Base YAML header with title
        yaml_header = f"""---
title: {self.report.title}
fig-align: center
execute:
  echo: false
  output: asis
jupyter: python3
format:"""

        # Define format-specific YAML configurations
        format_configs = {
            r.ReportType.HTML: """
  html:
    toc: true
    toc-location: left
    toc-depth: 3
    page-layout: full
    self-contained: true
include-in-header:
    text: |
        <style type="text/css">
        .footer {
        position: relative;
        left: 0;
        width: 100%;
        text-align: center;
        margin-top: 20px;
        }
        </style>
include-after-body:
    text: |
        <footer class="footer">
            This report was generated with 
            <a href="https://github.com/Multiomics-Analytics-Group/vuegen" target="_blank">
                <img src="https://raw.githubusercontent.com/Multiomics-Analytics-Group/vuegen/main/docs/images/vuegen_logo.svg" alt="VueGen" width="65px">
            </a>
            | Copyright 2025 <a href="https://github.com/Multiomics-Analytics-Group" target="_blank">Multiomics Network Analytics Group (MoNA)</a>
        </footer>""",
            r.ReportType.PDF: """
  pdf:
    toc: false
    fig-align: center
    margin:
      - bottom=40mm
    include-in-header: 
        text: |
            \\usepackage{scrlayer-scrpage}
            \\usepackage{hyperref}
            \\clearpairofpagestyles
            \\lofoot{This report was generated with \\href{https://github.com/Multiomics-Analytics-Group/vuegen}{VueGen} | \\copyright{} 2025 \\href{https://github.com/Multiomics-Analytics-Group}{Multiomics Network Analytics Group}}
            \\rofoot{\\pagemark}""",
            r.ReportType.DOCX: """
  docx:
    toc: false""",
            r.ReportType.ODT: """
  odt:
    toc: false""",
            r.ReportType.REVEALJS: """
  revealjs:
    toc: false
    smaller: true
    controls: true
    navigation-mode: vertical
    controls-layout: bottom-right
    output-file: quarto_report_revealjs.html
include-in-header:
    text: |
        <style type="text/css">
        .footer {
        position: fixed;
        left: 0;
        bottom: 0;
        width: 100%;
        text-align: center;
        }
        </style>
include-after-body:
    text: |
        <footer class="footer">
            This report was generated with 
            <a href="https://github.com/Multiomics-Analytics-Group/vuegen" target="_blank">
                <img src="https://raw.githubusercontent.com/Multiomics-Analytics-Group/vuegen/main/docs/images/vuegen_logo.svg" alt="VueGen" width="65px">
            </a>
            | Copyright 2025 <a href="https://github.com/Multiomics-Analytics-Group" target="_blank">Multiomics Network Analytics Group (MoNA)</a>
        </footer>""",
            r.ReportType.PPTX: """
  pptx:
    toc: false
    output: true""",
            r.ReportType.JUPYTER: """
  html:
    toc: true
    toc-location: left
    toc-depth: 3
    page-layout: full
    self-contained: true
include-in-header:
    text: |
        <style type="text/css">
        .footer {
        position: relative;
        left: 0;
        width: 100%;
        text-align: center;
        margin-top: 20px;
        }
        </style>
include-after-body:
    text: |
        <footer class="footer">
            This report was generated with 
            <a href="https://github.com/Multiomics-Analytics-Group/vuegen" target="_blank">
                <img src="../docs/images/vuegen_logo.svg" alt="VueGen" width="65px">
            </a>
            | Copyright 2025 <a href="https://github.com/Multiomics-Analytics-Group" target="_blank">Multiomics Network Analytics Group (MoNA)</a>
        </footer>""",
        }
        # Create a key based on the report type and format
        key = self.report_type

        # Retrieve the configuration if it exists, or raise an error
        if key in format_configs:
            config = format_configs[key]
        else:
            raise ValueError(f"Unsupported report type: {self.report_type}")

        # Add the specific configuration to the YAML header
        yaml_header += config
        yaml_header += "\n---\n"

        return yaml_header

    def _combine_components(self, components: list[dict]) -> tuple[list, list]:
        """combine a list of components."""

        all_contents = []
        all_imports = []

        for component in components:
            # Write imports if not already done
            component_imports = self._generate_component_imports(component)
            self.report.logger.debug("component_imports: %s", component_imports)
            all_imports.extend(component_imports)

            # Handle different types of components
            fct = self.components_fct_map.get(component.component_type, None)
            if fct is None:
                self.report.logger.warning(
                    f"Unsupported component type '{component.component_type}' "
                )
            elif (
                component.component_type == r.ComponentType.MARKDOWN
                and component.title.lower() == "description"
            ):
                self.report.logger.debug("Skipping description.md markdown of section.")
            elif (
                component.component_type == r.ComponentType.HTML
                and self.is_report_static
            ):
                self.report.logger.debug("Skipping HTML component for static report.")
            else:
                content = fct(component)
                all_contents.extend(content)
        # remove duplicates
        all_imports = list(set(all_imports))
        return all_contents, all_imports

    def _generate_subsection(
        self,
        subsection,
        is_report_revealjs,
    ) -> tuple[List[str], List[str]]:
        """
        Generate code to render components (plots, dataframes, markdown) in the given subsection,
        creating imports and content for the subsection based on the component type.

        Parameters
        ----------
        subsection : Subsection
            The subsection containing the components.
        is_report_revealjs : bool
            A boolean indicating whether the report is in revealjs format.

        Returns
        -------
        tuple : (List[str], List[str])
            - list of subsection content lines (List[str])
            - list of imports for the subsection (List[str])
        """
        subsection_content = []

        # Add subsection header and description
        subsection_content.append(f"## {subsection.title}")
        if subsection.description:
            subsection_content.append(f"""{subsection.description}\n""")

        if is_report_revealjs:
            subsection_content.append("::: {.panel-tabset}\n")

        (
            all_components,
            subsection_imports,
        ) = self._combine_components(subsection.components)
        subsection_content.extend(all_components)

        if is_report_revealjs:
            subsection_content.append(":::\n")

        self.report.logger.info(
            f"Generated content and imports for subsection: '{subsection.title}'"
        )
        return subsection_content, subsection_imports

    def _generate_plot_content(self, plot) -> List[str]:
        """
        Generate content for a plot component based on the report type.

        Parameters
        ----------
        plot : Plot
            The plot component to generate content for.

        Returns
        -------
        list : List[str]
            The list of content lines for the plot.
        """
        plot_content = []
        # Add title
        plot_content.append(f"### {plot.title}")

        # Define plot path
        if self.is_report_static:
            static_plot_path = (
                Path(self.static_dir) / f"{plot.title.replace(' ', '_')}.png"
            )
        else:
            html_plot_file = (
                Path(self.static_dir) / f"{plot.title.replace(' ', '_')}.html"
            )

        # Add content for the different plot types
        try:
            if plot.plot_type == r.PlotType.STATIC:
                plot_content.append(
                    self._generate_image_content(plot.file_path, width="90%")
                )
            elif plot.plot_type == r.PlotType.PLOTLY:
                plot_content.append(self._generate_plot_code(plot))
                if self.is_report_static:
                    plot_content.append(
                        f"""fig_plotly.write_image("{static_plot_path.relative_to("quarto_report").as_posix()}")\n```\n"""
                    )
                    plot_content.append(self._generate_image_content(static_plot_path))
                else:
                    plot_content.append("""fig_plotly.show()\n```\n""")
            elif plot.plot_type == r.PlotType.ALTAIR:
                plot_content.append(self._generate_plot_code(plot))
                if self.is_report_static:
                    plot_content.append(
                        f"""fig_altair.save("{static_plot_path.relative_to("quarto_report").as_posix()}")\n```\n"""
                    )
                    plot_content.append(self._generate_image_content(static_plot_path))
                else:
                    plot_content.append("""fig_altair\n```\n""")
            elif plot.plot_type == r.PlotType.INTERACTIVE_NETWORK:
                networkx_graph = plot.read_network()
                if isinstance(networkx_graph, tuple):
                    # If network_data is a tuple, separate the network and html file path
                    networkx_graph, html_plot_file = networkx_graph
                elif isinstance(networkx_graph, nx.Graph) and not self.is_report_static:
                    # Get the pyvis object and create html
                    _ = plot.create_and_save_pyvis_network(
                        networkx_graph, html_plot_file
                    )

                # Add number of nodes and edges to the plor conetnt
                num_nodes = networkx_graph.number_of_nodes()
                num_edges = networkx_graph.number_of_edges()
                plot_content.append(f"**Number of nodes:** {num_nodes}\n")
                plot_content.append(f"**Number of edges:** {num_edges}\n")

                # Add code to generate network depending on the report type
                if self.is_report_static:
                    plot.save_network_image(networkx_graph, static_plot_path, "png")
                    plot_content.append(self._generate_image_content(static_plot_path))
                else:
                    plot_content.append(self._generate_plot_code(plot, html_plot_file))
            else:
                self.report.logger.warning(f"Unsupported plot type: {plot.plot_type}")
        except Exception as e:
            self.report.logger.error(
                f"Error generating content for '{plot.plot_type}' plot '{plot.id}' '{plot.title}': {str(e)}"
            )
            raise

        # Add caption if available
        if plot.caption:
            plot_content.append(f">{plot.caption}\n")

        self.report.logger.info(
            f"Successfully generated content for plot: '{plot.title}'"
        )
        return plot_content

    def _generate_plot_code(self, plot, output_file="") -> str:
        """
        Create the plot code based on its visualization tool.

        Parameters
        ----------
        plot : Plot
            The plot component to generate the code template for.
        output_file: str, optional
            The output html file name to be displayed with a pyvis plot.
        Returns
        -------
        str
            The generated plot code as a string.
        """
        # Initialize plot code with common structure
        plot_code = f"""```{{python}}
#| label: '{plot.title} {plot.id}'
#| fig-cap: ""
"""
        # If the file path is a URL, generate code to fetch content via requests
        if is_url(plot.file_path):
            plot_code += f"""
response = requests.get('{plot.file_path}')
response.raise_for_status()
plot_json = response.text\n"""
        else:  # If it's a local file
            plot_rel_path = get_relative_file_path(plot.file_path, base_path="..")
            plot_code += f"""
with open('{plot_rel_path.as_posix()}', 'r') as plot_file:
    plot_json = json.load(plot_file)\n"""
        # Add specific code for each visualization tool
        if plot.plot_type == r.PlotType.PLOTLY:
            plot_code += """
# Keep only 'data' and 'layout' sections
plot_json = {key: plot_json[key] for key in plot_json if key in ['data', 'layout']}\n
# Remove 'frame' section in 'data'
plot_json['data'] = [{k: v for k, v in entry.items() if k != 'frame'} for entry in plot_json.get('data', [])]\n
# Convert JSON to string
plot_json_str = json.dumps(plot_json)\n
# Create the plotly plot
fig_plotly = pio.from_json(plot_json_str)
fig_plotly.update_layout(autosize=False, width=950, height=400, margin=dict(b=50, t=50, l=50, r=50))\n"""
        elif plot.plot_type == r.PlotType.ALTAIR:
            plot_code += """
# Convert JSON to string
plot_json_str = json.dumps(plot_json)\n
# Create the plotly plot
fig_altair = alt.Chart.from_json(plot_json_str).properties(width=900, height=370)\n"""
        elif plot.plot_type == r.PlotType.INTERACTIVE_NETWORK:
            # Generate the HTML embedding for interactive networks
            if is_url(plot.file_path) and plot.file_path.endswith(".html"):
                iframe_src = output_file
            else:
                iframe_src = Path("..") / output_file

            # Embed the HTML file in an iframe
            plot_code = f"""
<div style="text-align: center;">
<iframe src="{iframe_src}" alt="{plot.title} plot" width="800px" height="630px"></iframe>
</div>\n"""
        return plot_code

    def _generate_dataframe_content(self, dataframe) -> List[str]:
        """
        Generate content for a DataFrame component based on the report type.

        Parameters
        ----------
        dataframe : DataFrame
            The dataframe component to add to content.

        Returns
        -------
        list : List[str]
            The list of content lines for the DataFrame.
        """
        dataframe_content = []
        # Add title
        dataframe_content.append(f"### {dataframe.title}")

        # Append header for DataFrame loading
        dataframe_content.append(
            textwrap.dedent(
                f"""\
                ```{{python}}
                #| label: '{dataframe.title} {dataframe.id}'
                #| fig-cap: ""
                """
            )
        )
        # Mapping of file extensions to read functions
        read_function_mapping = table_utils.read_function_mapping
        # {
        #     r.DataFrameFormat.CSV.value_with_dot: pd.read_csv,
        #     r.DataFrameFormat.PARQUET.value_with_dot: pd.read_parquet,
        #     r.DataFrameFormat.TXT.value_with_dot: pd.read_table,
        #     r.DataFrameFormat.XLS.value_with_dot: pd.read_excel,
        #     r.DataFrameFormat.XLSX.value_with_dot: pd.read_excel,
        # }
        try:
            # Check if the file extension matches any DataFrameFormat value
            file_extension = Path(dataframe.file_path).suffix.lower()
            if not any(
                file_extension == fmt.value_with_dot for fmt in r.DataFrameFormat
            ):
                self.report.logger.error(
                    f"Unsupported file extension: {file_extension}. Supported extensions are: {', '.join(fmt.value for fmt in r.DataFrameFormat)}."
                )

            # Build the file path (URL or local file)
            if is_url(dataframe.file_path):
                df_file_path = dataframe.file_path
            else:
                df_file_path = get_relative_file_path(
<<<<<<< HEAD
                    dataframe.file_path,
                )
            sheet_names = None
            # If the file is an Excel file, get the sheet names
            if file_extension in [
                r.DataFrameFormat.XLS.value_with_dot,
                r.DataFrameFormat.XLSX.value_with_dot,
            ]:
                sheet_names = table_utils.get_sheet_names(df_file_path)
                if len(sheet_names) > 1:
                    # If there are multiple sheets, use the first one
                    self.report.logger.info(
                        f"Multiple sheets found in the Excel file: {df_file_path}. "
                        f"Sheets: {sheet_names}"
                    )
                else:
                    sheet_names = None
=======
                    dataframe.file_path, base_path=".."
                )
>>>>>>> 7c419557

            # Build the file path (URL or local file)
            if is_url(dataframe.file_path):
                df_file_path = dataframe.file_path
            else:
                df_file_path = get_relative_file_path(
                    dataframe.file_path, base_path=".."
                )
            # Load the DataFrame using the correct function
            read_function = read_function_mapping[file_extension]
            dataframe_content.append(
                f"""df = pd.{read_function.__name__}('{df_file_path.as_posix()}')\n"""
            )
            # Display the dataframe
            dataframe_content.extend(self._show_dataframe(dataframe))
<<<<<<< HEAD

            # Add further sheets
            if sheet_names:
                for sheet_name in sheet_names[1:]:
                    dataframe_content.append(f"#### {sheet_name}")
                    dataframe_content.append(
                        textwrap.dedent(
                            f"""\
                    ```{{python}}
                    #| label: '{dataframe.title} {dataframe.id} {sheet_name}'
                    #| fig-cap: ""
                    """
                        )
                    )
                    dataframe_content.append(
                        f"df = pd.{read_function.__name__}('{df_file_path.as_posix()}', "
                        f"sheet_name='{sheet_name}')\n"
                    )
                    # Display the dataframe
                    # ! Probably this still does not work for static reports...
                    dataframe_content.extend(self._show_dataframe(dataframe))
=======
>>>>>>> 7c419557

        except Exception as e:
            self.report.logger.error(
                f"Error generating content for DataFrame: {dataframe.title}. Error: {str(e)}"
            )
            raise
        # Add caption if available
        # ? Where should this come from?
        if dataframe.caption:
            dataframe_content.append(f">{dataframe.caption}\n")

        self.report.logger.info(
            f"Successfully generated content for DataFrame: '{dataframe.title}'"
        )
        return dataframe_content

    def _generate_markdown_content(self, markdown) -> List[str]:
        """
        Adds markdown content to the report.

        Parameters
        ----------
        markdown : Markdown
            The markdown component to add to content.

        Returns
        -------
        list : List[str]
            The list of content lines for the markdown.
        """
        markdown_content = []
        # Add title
        markdown_content.append(f"### {markdown.title}")

        try:
            # Initialize md code with common structure
            markdown_content.append(
                textwrap.dedent(
                    f"""
                    ```{{python}}
                    #| label: '{markdown.title} {markdown.id}'
                    #| fig-cap: ""
                    """
                )
            )
            # If the file path is a URL, generate code to fetch content via requests
            if is_url(markdown.file_path):
                markdown_content.append(
                    textwrap.dedent(
                        f"""\
                    response = requests.get('{markdown.file_path}')
                    response.raise_for_status()
                    markdown_content = response.text
                    """
                    )
                )
            else:  # If it's a local file
                md_rel_path = get_relative_file_path(markdown.file_path, base_path="..")
                markdown_content.append(
                    f"""
with open('{md_rel_path.as_posix()}', 'r') as markdown_file:
    markdown_content = markdown_file.read()\n"""
                )

            # Code to display md content
            markdown_content.append("""display.Markdown(markdown_content)\n```\n""")
<<<<<<< HEAD
            markdown_content.append("""display.Markdown(markdown_content)\n```\n""")
=======
>>>>>>> 7c419557

        except Exception as e:
            self.report.logger.error(
                f"Error generating content for Markdown: {markdown.title}. Error: {str(e)}"
            )
            raise

        # Add caption if available
        if markdown.caption:
            markdown_content.append(f">{markdown.caption}\n")

        self.report.logger.info(
            f"Successfully generated content for Markdown: '{markdown.title}'"
        )
        return markdown_content

    def _show_dataframe(self, dataframe) -> List[str]:
        """
        Appends either a static image or an interactive representation of a DataFrame to the content list.

        Parameters
        ----------
        dataframe : DataFrame
<<<<<<< HEAD
                    The DataFrame object containing the data to display.
=======
            The DataFrame object containing the data to display.
>>>>>>> 7c419557

        Returns
        -------
        list : List[str]
            The list of content lines for the DataFrame.
        """
        dataframe_content = []
        if self.is_report_static:
            # Generate path for the DataFrame image
<<<<<<< HEAD
            fpath_df_image = (
                Path(static_dir) / f"{dataframe.title.replace(' ', '_')}.png"
            )
            dataframe_content.append(
                f"df.dfi.export('{Path(fpath_df_image).relative_to('quarto_report').as_posix()}',"
                " max_rows=10, max_cols=5, table_conversion='matplotlib')\n```\n"
            )
            # Use helper method to add centered image content
            dataframe_content.append(self._generate_image_content(fpath_df_image))
        else:
            # Append code to display the DataFrame interactively
            dataframe_content.append(
                f"""show(df, classes="display nowrap compact", lengthMenu=[3, 5, 10])\n```\n"""
=======
            df_image = (
                Path(self.static_dir) / f"{dataframe.title.replace(' ', '_')}.png"
            )
            dataframe_content.append(
                f"df.dfi.export('{Path(df_image).relative_to('quarto_report').as_posix()}', max_rows=10, max_cols=5, table_conversion='matplotlib')\n```\n"
            )
            # Use helper method to add centered image content
            dataframe_content.append(self._generate_image_content(df_image))
        else:
            # Append code to display the DataFrame interactively
            dataframe_content.append(
                """show(df, classes="display nowrap compact", lengthMenu=[3, 5, 10])\n```\n"""
>>>>>>> 7c419557
            )

        return dataframe_content

    def _generate_html_content(self, html) -> List[str]:
        """
        Adds an HTML component to the report.

        Parameters
        ----------
        html : Html
            The HTML component to add to the report. This could be a local file path or a URL.

        Returns
        -------
        list : List[str]
            The list of content lines for embedding the HTML.
        """
        html_content = []

        # Add title
        html_content.append(f"### {html.title}")

        try:
            # Embed the HTML in an iframe
            if is_url(html.file_path):
                html_file_path = html.file_path
            else:
                html_file_path = get_relative_file_path(html.file_path, base_path="..")
            iframe_code = f"""
<div style="text-align: center;">
<iframe src="{html_file_path.as_posix()}" alt="{html.title}" width="950px" height="530px"></iframe>
</div>\n"""
            html_content.append(iframe_code)

        except Exception as e:
            self.report.logger.error(
                f"Error generating content for HTML: {html.title}. Error: {str(e)}"
            )
            raise

        self.report.logger.info(
            f"Successfully generated content for HTML: '{html.title}'"
        )
        return html_content

    def _generate_image_content(
        self, image_path: str, alt_text: str = "", width: str = "90%"
    ) -> str:
        """
        Adds an image to the content list in an HTML format with a specified width and height.

        Parameters
        ----------
        image_path : str
            Path to the image file or a URL to the image.
        width : int, optional
            Width of the image in pixels (default is 650).
        height : int, optional
            Height of the image in pixels (default is 400).
        alt_text : str, optional
            Alternative text for the image (default is an empty string).

        Returns
        -------
        str
            The formatted image content.
        """
        if is_url(image_path):
            src = image_path
        else:
            src = get_relative_file_path(image_path, base_path="..").as_posix()

        return f"""![]({src}){{fig-alt={alt_text} width={width}}}\n"""

    def _generate_component_imports(self, component: r.Component) -> List[str]:
        """
        Generate necessary imports for a component of the report.

        Parameters
        ----------
        component : r.Component
            The component for which to generate the required imports. The component can be of type:
            - PLOT
            - DATAFRAME
            - MARKDOWN

        Returns
        -------
        list : List[str]
            A list of import statements for the component.
        """
        # Dictionary to hold the imports for each component type
        components_imports = {
            "plot": {
                r.PlotType.ALTAIR: [
                    "import altair as alt",
                    "import requests",
                    "import json",
                ],
                r.PlotType.PLOTLY: [
                    "import plotly.io as pio",
                    "import requests",
                    "import json",
                ],
            },
            "dataframe": [
                "import pandas as pd",
                "from itables import show, init_notebook_mode",
                "import dataframe_image as dfi",
                "init_notebook_mode(all_interactive=True)",
            ],
            "markdown": ["import IPython.display as display", "import requests"],
        }

        # Iterate over sections and subsections to determine needed imports
        component_type = component.component_type
        component_imports = []

        # Add relevant imports based on component type and visualization tool
        if component_type == r.ComponentType.PLOT:
            plot_type = getattr(component, "plot_type", None)
            if plot_type in components_imports["plot"]:
                component_imports.extend(components_imports["plot"][plot_type])
        elif component_type == r.ComponentType.DATAFRAME:
            component_imports.extend(components_imports["dataframe"])
        elif component_type == r.ComponentType.MARKDOWN:
            component_imports.extend(components_imports["markdown"])

        # Return the list of import statements
        return component_imports<|MERGE_RESOLUTION|>--- conflicted
+++ resolved
@@ -8,10 +8,7 @@
 import networkx as nx
 
 from . import report as r
-<<<<<<< HEAD
 from . import table_utils
-=======
->>>>>>> 7c419557
 from .utils import create_folder, get_relative_file_path, is_url, sort_imports
 
 
@@ -748,7 +745,6 @@
                 df_file_path = dataframe.file_path
             else:
                 df_file_path = get_relative_file_path(
-<<<<<<< HEAD
                     dataframe.file_path,
                 )
             sheet_names = None
@@ -766,10 +762,6 @@
                     )
                 else:
                     sheet_names = None
-=======
-                    dataframe.file_path, base_path=".."
-                )
->>>>>>> 7c419557
 
             # Build the file path (URL or local file)
             if is_url(dataframe.file_path):
@@ -785,7 +777,6 @@
             )
             # Display the dataframe
             dataframe_content.extend(self._show_dataframe(dataframe))
-<<<<<<< HEAD
 
             # Add further sheets
             if sheet_names:
@@ -807,8 +798,6 @@
                     # Display the dataframe
                     # ! Probably this still does not work for static reports...
                     dataframe_content.extend(self._show_dataframe(dataframe))
-=======
->>>>>>> 7c419557
 
         except Exception as e:
             self.report.logger.error(
@@ -875,10 +864,6 @@
 
             # Code to display md content
             markdown_content.append("""display.Markdown(markdown_content)\n```\n""")
-<<<<<<< HEAD
-            markdown_content.append("""display.Markdown(markdown_content)\n```\n""")
-=======
->>>>>>> 7c419557
 
         except Exception as e:
             self.report.logger.error(
@@ -902,11 +887,7 @@
         Parameters
         ----------
         dataframe : DataFrame
-<<<<<<< HEAD
                     The DataFrame object containing the data to display.
-=======
-            The DataFrame object containing the data to display.
->>>>>>> 7c419557
 
         Returns
         -------
@@ -916,9 +897,8 @@
         dataframe_content = []
         if self.is_report_static:
             # Generate path for the DataFrame image
-<<<<<<< HEAD
             fpath_df_image = (
-                Path(static_dir) / f"{dataframe.title.replace(' ', '_')}.png"
+                Path(self.static_dir) / f"{dataframe.title.replace(' ', '_')}.png"
             )
             dataframe_content.append(
                 f"df.dfi.export('{Path(fpath_df_image).relative_to('quarto_report').as_posix()}',"
@@ -929,21 +909,7 @@
         else:
             # Append code to display the DataFrame interactively
             dataframe_content.append(
-                f"""show(df, classes="display nowrap compact", lengthMenu=[3, 5, 10])\n```\n"""
-=======
-            df_image = (
-                Path(self.static_dir) / f"{dataframe.title.replace(' ', '_')}.png"
-            )
-            dataframe_content.append(
-                f"df.dfi.export('{Path(df_image).relative_to('quarto_report').as_posix()}', max_rows=10, max_cols=5, table_conversion='matplotlib')\n```\n"
-            )
-            # Use helper method to add centered image content
-            dataframe_content.append(self._generate_image_content(df_image))
-        else:
-            # Append code to display the DataFrame interactively
-            dataframe_content.append(
                 """show(df, classes="display nowrap compact", lengthMenu=[3, 5, 10])\n```\n"""
->>>>>>> 7c419557
             )
 
         return dataframe_content
