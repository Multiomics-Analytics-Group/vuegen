import os
import subprocess
import sys
import textwrap
from pathlib import Path
from typing import List

from streamlit.web import cli as stcli

from . import report as r
from . import table_utils
from .utils import (
    create_folder,
    generate_footer,
    get_relative_file_path,
    is_url,
    sort_imports,
)
from .utils.variables import make_valid_identifier


def write_python_file(fpath: str, imports: list[str], contents: list[str]) -> None:
    with open(fpath, "w", encoding="utf8") as f:
        # Write imports at the top of the file
        f.write("\n".join(imports) + "\n\n")

        # Write the subsection content (descriptions, plots)
        f.write("\n".join(contents))


class StreamlitReportView(r.WebAppReportView):
    """
    A Streamlit-based implementation of the WebAppReportView abstract base class.
    """

    BASE_DIR = "streamlit_report"
    SECTIONS_DIR = Path(BASE_DIR) / "sections"
    STATIC_FILES_DIR = Path(BASE_DIR) / "static"
    REPORT_MANAG_SCRIPT = "report_manager.py"

    def __init__(
        self,
        report: r.Report,
        report_type: r.ReportType,
        streamlit_autorun: bool = False,
        static_dir: str = STATIC_FILES_DIR,
    ):
        """Initialize ReportView with the report and report type.

        Parameters
        ----------
        report : r.Report
            Report dataclass with all the information to be included in the report.
            Contains sections data needed to write the report python files.
        report_type : r.ReportType
            Enum of report type as definded by the ReportType Enum.
        streamlit_autorun : bool, optional
            Wheather streamlit should be started after report generation, by default False
        static_dir : str, optional
            The folder where the static files will be saved, by default STATIC_FILES_DIR.
        """
        super().__init__(report=report, report_type=report_type)
        self.streamlit_autorun = streamlit_autorun
        self.BUNDLED_EXECUTION = False
        if getattr(sys, "frozen", False) and hasattr(sys, "_MEIPASS"):
            self.report.logger.info("running in a PyInstaller bundle")
            self.BUNDLED_EXECUTION = True
        else:
            self.report.logger.info("running in a normal Python process")

        self.components_fct_map = {
            r.ComponentType.PLOT: self._generate_plot_content,
            r.ComponentType.DATAFRAME: self._generate_dataframe_content,
            r.ComponentType.MARKDOWN: self._generate_markdown_content,
            r.ComponentType.HTML: self._generate_html_content,
            r.ComponentType.APICALL: self._generate_apicall_content,
            r.ComponentType.CHATBOT: self._generate_chatbot_content,
        }

        self.static_dir = static_dir

    def generate_report(self, output_dir: str = SECTIONS_DIR) -> None:
        """
        Generates the Streamlit report and creates Python files for each section and its subsections and plots.

        Parameters
        ----------
        output_dir : str, optional
            The folder where the generated report files will be saved (default is SECTIONS_DIR).
        """
        self.report.logger.debug(
            f"Generating '{self.report_type}' report in directory: '{output_dir}'"
        )

        # Create the output folder
        if create_folder(output_dir, is_nested=True):
            self.report.logger.info(f"Created output directory: '{output_dir}'")
        else:
            self.report.logger.info(f"Output directory already existed: '{output_dir}'")

        # Create the static folder
        if create_folder(self.static_dir):
            self.report.logger.info(
                f"Created output directory for static content: '{self.static_dir}'"
            )
        else:
            self.report.logger.info(
                f"Output directory for static content already existed: '{self.static_dir}'"
            )

        try:
            self.report.logger.debug("Processing app navigation code.")
            # Define the Streamlit imports and report manager content
            report_manag_content = []
            report_manag_content.append(
                textwrap.dedent(
                    """\
                    import os
                    import time
                    
                    import psutil                    
                    import streamlit as st
                    """
                )
            )
            if self.report.logo:
                report_manag_content.append(
                    textwrap.dedent(
                        f"""\
                        st.set_page_config(layout="wide", page_title="{self.report.title}", page_icon="{self.report.logo}")
                        st.logo("{self.report.logo}")
                        """
                    )
                )
            else:
                report_manag_content.append(
                    textwrap.dedent(
                        f"""\
                        st.set_page_config(layout="wide", page_title="{self.report.title}")
                        """
                    )
                )
            report_manag_content.append(
                self._format_text(
                    text=self.report.title, type="header", level=1, color="#023858"
                )
            )

            # Initialize a dictionary to store the navigation structure
            report_manag_content.append("\nsections_pages = {}")

            # Generate the home page and update the report manager content
            # ! top level files (compontents) are added to the home page
            self._generate_home_section(
                output_dir=output_dir,
                report_manag_content=report_manag_content,
            )
            # ! move this into the _generate_home_section method
            subsection_page_vars = []

            for section in self.report.sections:  # skip home section components
                # Create a folder for each section
                subsection_page_vars = []
                section_name_var = make_valid_identifier(
                    section.title.replace(" ", "_")
                )
                section_dir_path = Path(output_dir) / section_name_var

                if create_folder(section_dir_path):
                    self.report.logger.debug(
                        f"Created section directory: {section_dir_path}"
                    )
                else:
                    self.report.logger.debug(
                        f"Section directory already existed: {section_dir_path}"
                    )
                # add an overview page to section of components exist
                if section.components:
                    subsection_file_path = (
                        Path(section_name_var)
                        / f"0_overview_{make_valid_identifier(section.title).lower()}.py"
                    ).as_posix()  # Make sure it's Posix Paths
                    section.file_path = subsection_file_path
                    # Create a Page object for each subsection and add it to the home page content
                    report_manag_content.append(
                        f"{section_name_var}_overview = st.Page('{subsection_file_path}', title='Overview {section.title}')"
                    )
                    subsection_page_vars.append(f"{section_name_var}_overview")

                for subsection in section.subsections:
                    # ! could add a non-integer to ensure it's a valid identifier
                    subsection_name_var = make_valid_identifier(subsection.title)
                    if not subsection_name_var.isidentifier():
                        self.report.logger.warning(
                            f"Subsection name '{subsection_name_var}' is not a valid identifier."
                        )
                        raise ValueError(
                            f"Subsection name is not a valid Python identifier: {subsection_name_var}"
                        )
                    subsection_file_path = (
                        Path(section_name_var) / f"{subsection_name_var}.py"
                    ).as_posix()  # Make sure it's Posix Paths
                    subsection.file_path = subsection_file_path
                    # Create a Page object for each subsection and add it to the home page content
                    report_manag_content.append(
                        f"{subsection_name_var} = st.Page('{subsection_file_path}', title='{subsection.title}')"
                    )
                    subsection_page_vars.append(subsection_name_var)

                # Add all subsection Page objects to the corresponding section
                report_manag_content.append(
                    f"sections_pages['{section.title}'] = [{', '.join(subsection_page_vars)}]\n"
                )

            # Add navigation object to the home page content
            report_manag_content.append(
                textwrap.dedent(
                    """\
                    report_nav = st.navigation(sections_pages)
                    
                    # Following https://discuss.streamlit.io/t/close-streamlit-app-with-button-click/35132/5
                    exit_app = st.sidebar.button("Shut Down App", icon=":material/power_off:", use_container_width=True)
                    if exit_app:
                        st.toast("Shutting down the app...")
                        time.sleep(1)
                        # Terminate streamlit python process
                        pid = os.getpid()
                        p = psutil.Process(pid)
                        p.terminate()

                    
                    report_nav.run()
                    """
                )
            )

            # Write the navigation and general content to a Python file
            with open(
                Path(output_dir) / self.REPORT_MANAG_SCRIPT, "w", encoding="utf8"
            ) as nav_manager:
                nav_manager.write("\n".join(report_manag_content))
                self.report.logger.info(
                    f"Created app navigation script: {self.REPORT_MANAG_SCRIPT}"
                )

            # Create Python files for each section and its subsections and plots
            self._generate_sections(output_dir=output_dir)
        except Exception as e:
            self.report.logger.error(
                f"An error occurred while generating the report: {str(e)}"
            )
            raise

    def run_report(self, output_dir: str = SECTIONS_DIR) -> None:
        """
        Runs the generated Streamlit report.

        Parameters
        ----------
        output_dir : str, optional
            The folder where the report was generated (default is SECTIONS_DIR).
        """
        if self.streamlit_autorun:
            self.report.logger.info(
                f"Running '{self.report.title}' {self.report_type} report."
            )
            self.report.logger.debug(
                f"Running Streamlit report from directory: {output_dir}"
            )
            # ! using pyinstaller: vuegen main script as executable, not the Python Interpreter
            msg = f"{sys.executable = }"
            self.report.logger.debug(msg)
            try:
                # ! streamlit  command option is not known in packaged app
                target_file = os.path.join(output_dir, self.REPORT_MANAG_SCRIPT)
                self.report.logger.debug(
                    f"Running Streamlit report from file: {target_file}"
                )
                if self.BUNDLED_EXECUTION:
                    args = [
                        "streamlit",
                        "run",
                        target_file,
                        "--global.developmentMode=false",
                    ]
                    sys.argv = args

                    sys.exit(stcli.main())
                else:
                    self.report.logger.debug("Run using subprocess.")
                    subprocess.run(
                        [sys.executable, "-m", "streamlit", "run", target_file],
                        check=True,
                    )
            except KeyboardInterrupt:
                print("Streamlit process interrupted.")
            except subprocess.CalledProcessError as e:
                self.report.logger.error(f"Error running Streamlit report: {str(e)}")
                raise
        else:
            # If autorun is False, print instructions for manual execution
            self.report.logger.info(
                f"All the scripts to build the Streamlit app are available at {output_dir}"
            )
            self.report.logger.info(
                "To run the Streamlit app, use the following command:"
            )
            self.report.logger.info(
                f"streamlit run {Path(output_dir) / self.REPORT_MANAG_SCRIPT}"
            )
            msg = (
                f"\nAll the scripts to build the Streamlit app are available at: {output_dir}\n\n"
                f"To run the Streamlit app, use the following command:\n\n"
                f"\tstreamlit run {Path(output_dir) / self.REPORT_MANAG_SCRIPT}"
            )
            print(msg)

    def _format_text(
        self,
        text: str,
        type: str,
        level: int = 1,
        color: str = "#000000",
        text_align: str = "center",
    ) -> str:
        """
        Generates a Streamlit markdown text string with the specified level and color.

        Parameters
        ----------
        text : str
            The text to be formatted.
        type : str
            The type of the text (e.g., 'header', 'paragraph').
        level : int, optional
            If the text is a header, the level of the header (e.g., 1 for h1, 2 for h2, etc.).
        color : str, optional
            The color of the header text.
        text_align : str, optional
            The text alignment.

        Returns
        -------
        str
            A formatted markdown string for the specified text.
        """
        if type == "header":
            tag = f"h{level}"
        elif type == "paragraph" or type == "caption":
            tag = "p"

        return f"""st.markdown('''<{tag} style='text-align: {text_align}; color: {color};'>{text}</{tag}>''', unsafe_allow_html=True)"""

    def _generate_home_section(
        self,
        output_dir: str,
        report_manag_content: list,
    ) -> None:
        """
        Generates the homepage for the report and updates the report manager content.

        Parameters
        ----------
        output_dir : str
            The folder where the homepage files will be saved.
        report_manag_content : list
            A list to store the content that will be written to the report manager file.
        """
        self.report.logger.debug("Processing home section.")
<<<<<<< HEAD

=======
        all_components = []
        subsection_imports = []
        if home_section.components:
            # some assert on title?
            all_components, subsection_imports, _ = self._combine_components(
                home_section.components
            )
>>>>>>> 56779511
        try:
            # Create folder for the home page
            home_dir_path = Path(output_dir) / "Home"
            if create_folder(home_dir_path):
                self.report.logger.debug(f"Created home directory: {home_dir_path}")
            else:
                self.report.logger.debug(
                    f"Home directory already existed: {home_dir_path}"
                )

            # Create the home page content
            home_content = []
<<<<<<< HEAD
            home_content.append("import streamlit as st")
=======
            subsection_imports.append("import streamlit as st")
            subsection_imports = set(subsection_imports)
            subsection_imports, _ = sort_imports(subsection_imports)

            home_content.extend(subsection_imports)
>>>>>>> 56779511
            if self.report.description:
                home_content.append(
                    self._format_text(text=self.report.description, type="paragraph")
                )
            if self.report.graphical_abstract:
                home_content.append(
                    f"\nst.image('{self.report.graphical_abstract}', use_column_width=True)"
                )

            # add components content to page (if any)

            # Define the footer variable and add it to the home page content
            home_content.append("footer = '''" + generate_footer() + "'''\n")
            home_content.append("st.markdown(footer, unsafe_allow_html=True)\n")

            # Write the home page content to a Python file
            home_page_path = Path(home_dir_path) / "Homepage.py"
            with open(home_page_path, "w") as home_page:
                home_page.write("\n".join(home_content))
            self.report.logger.info(f"Home page content written to '{home_page_path}'.")

            # Add the home page to the report manager content
            report_manag_content.append(
                "homepage = st.Page('Home/Homepage.py', title='Homepage')"  # ! here Posix Path is hardcoded
            )
            report_manag_content.append("sections_pages['Home'] = [homepage]\n")
            self.report.logger.info("Home page added to the report manager content.")
        except Exception as e:
            self.report.logger.error(f"Error generating the home section: {str(e)}")
            raise

    def _generate_sections(self, output_dir: str) -> None:
        """
        Generates Python files for each section in the report, including subsections and its components (plots, dataframes, markdown).

        Parameters
        ----------
        output_dir : str
            The folder where section files will be saved.
        """
        self.report.logger.info("Starting to generate sections for the report.")
        try:
            for section in self.report.sections:
                self.report.logger.debug(
                    f"Processing section '{section.id}': '{section.title}' - {len(section.subsections)} subsection(s)"
                )
                if section.components:
                    # add an section overview page
                    section_content, section_imports, _ = self._combine_components(
                        section.components
                    )
                    assert (
                        section.file_path is not None
                    ), "Missing relative file path to overview page in section"
                    write_python_file(
                        fpath=Path(output_dir) / section.file_path,
                        imports=section_imports,
                        contents=section_content,
                    )

                if not section.subsections:
                    self.report.logger.debug(
                        f"No subsections found in section: '{section.title}'."
                    )
                    continue

                # Iterate through subsections and integrate them into the section file
                # subsection should have the subsection_file_path as file_path?
                for subsection in section.subsections:
                    self.report.logger.debug(
                        f"Processing subsection '{subsection.id}': '{subsection.title} -"
                        f" {len(subsection.components)} component(s)'"
                    )
                    try:
                        # Create subsection file
                        assert (
                            subsection.file_path is not None
                        ), "Missing relative file path to subsection"
                        subsection_file_path = Path(output_dir) / subsection.file_path
                        # Generate content and imports for the subsection
                        subsection_content, subsection_imports = (
                            self._generate_subsection(subsection)
                        )

                        write_python_file(
                            fpath=subsection_file_path,
                            imports=subsection_imports,
                            contents=subsection_content,
                        )
                        self.report.logger.info(
                            f"Subsection file created: '{subsection_file_path}'"
                        )
                    except Exception as subsection_error:
                        self.report.logger.error(
                            f"Error processing subsection '{subsection.id}' '{subsection.title}' "
                            f"in section  '{section.id}' '{section.title}': {str(subsection_error)}"
                        )
                        raise

        except Exception as e:
            self.report.logger.error(f"Error generating sections: {str(e)}")
            raise

    def _combine_components(self, components: list[dict]) -> tuple[list, list, bool]:
        """combine a list of components."""

        all_contents = []
        all_imports = []
        has_chatbot = False

        for component in components:
            # Write imports if not already done
            component_imports = self._generate_component_imports(component)
            all_imports.extend(component_imports)

            # Handle different types of components
            fct = self.components_fct_map.get(component.component_type, None)
            if fct is None:
                self.report.logger.warning(
                    f"Unsupported component type '{component.component_type}' "
                )
            else:
                if component.component_type == r.ComponentType.CHATBOT:
                    has_chatbot = True
                content = fct(component)
                all_contents.extend(content)
        # remove duplicates
        all_imports = list(set(all_imports))
        all_imports, setup_statements = sort_imports(all_imports)
        all_imports.extend(setup_statements)
        return all_contents, all_imports, has_chatbot

    def _generate_subsection(self, subsection) -> tuple[List[str], List[str]]:
        """
        Generate code to render components (plots, dataframes, markdown) in the given subsection,
        creating imports and content for the subsection based on the component type.

        Parameters
        ----------
        subsection : Subsection
            The subsection containing the components.

        Returns
        -------
        tuple : (List[str], List[str])
            - list of subsection content lines (List[str])
            - list of imports for the subsection (List[str])
        """
        subsection_content = []

        # Add subsection header and description
        subsection_content.append(
            self._format_text(
                text=subsection.title, type="header", level=3, color="#023558"
            )
        )
        if subsection.description:
            subsection_content.append(
                self._format_text(text=subsection.description, type="paragraph")
            )
        all_components, subsection_imports, has_chatbot = self._combine_components(
            subsection.components
        )
        subsection_content.extend(all_components)

        if not has_chatbot:
            # Define the footer variable and add it to the home page content
            subsection_content.append("footer = '''" + generate_footer() + "'''\n")
            subsection_content.append("st.markdown(footer, unsafe_allow_html=True)\n")

        self.report.logger.info(
            f"Generated content and imports for subsection: '{subsection.title}'"
        )
        return subsection_content, subsection_imports

    def _generate_plot_content(self, plot) -> List[str]:
        """
        Generate content for a plot component based on the plot type (static or interactive).

        Parameters
        ----------
        plot : Plot
            The plot component to generate content for.

        Returns
        -------
        list : List[str]
            The list of content lines for the plot.
        """
        plot_content = []
        # Add title
        plot_content.append(
            self._format_text(text=plot.title, type="header", level=4, color="#2b8cbe")
        )

        # Add content for the different plot types
        try:
            if plot.plot_type == r.PlotType.STATIC:
                plot_rel_path = get_relative_file_path(plot.file_path)
                plot_content.append(
                    f"\nst.image('{plot_rel_path.as_posix()}', caption='{plot.caption}', use_column_width=True)\n"
                )
            elif plot.plot_type == r.PlotType.PLOTLY:
                plot_content.append(self._generate_plot_code(plot))
            elif plot.plot_type == r.PlotType.ALTAIR:
                plot_content.append(self._generate_plot_code(plot))
            elif plot.plot_type == r.PlotType.INTERACTIVE_NETWORK:
                networkx_graph = plot.read_network()
                if isinstance(networkx_graph, tuple):
                    # If network_data is a tuple, separate the network and html file path
                    networkx_graph, html_plot_file = networkx_graph
                else:
                    # Otherwise, create and save a new pyvis network from the netowrkx graph
                    html_plot_file = (
                        Path(self.static_dir) / f"{plot.title.replace(' ', '_')}.html"
                    ).resolve()
                    _ = plot.create_and_save_pyvis_network(
                        networkx_graph, html_plot_file
                    )

                # Add number of nodes and edges to the plot content
                num_nodes = networkx_graph.number_of_nodes()
                num_edges = networkx_graph.number_of_edges()

                # Determine whether the file path is a URL or a local file
                if is_url(html_plot_file):
                    plot_content.append(
                        f"""
response = requests.get('{html_plot_file}')
response.raise_for_status()
html_content = response.text\n"""
                    )
                else:
                    plot_content.append(
                        f"""
with open('{Path(html_plot_file).relative_to(Path.cwd())}', 'r') as html_file:
    html_content = html_file.read()\n"""
                    )

                # Append the code for additional information (nodes and edges count)
                plot_content.append(
                    f"""
st.markdown(f"<p style='text-align: center; color: black;'> <b>Number of nodes:</b> {num_nodes} </p>", unsafe_allow_html=True)
st.markdown(f"<p style='text-align: center; color: black;'> <b>Number of relationships:</b> {num_edges} </p>", unsafe_allow_html=True)\n"""
                )

                # Add the specific code for visualization
                plot_content.append(self._generate_plot_code(plot))
            else:
                self.report.logger.warning(f"Unsupported plot type: {plot.plot_type}")
        except Exception as e:
            self.report.logger.error(
                f"Error generating content for '{plot.plot_type}' plot '{plot.id}' '{plot.title}': {str(e)}"
            )
            raise

        self.report.logger.info(
            f"Successfully generated content for plot '{plot.id}': '{plot.title}'"
        )
        return plot_content

    def _generate_plot_code(self, plot) -> str:
        """
        Create the plot code based on its visualization tool.

        Parameters
        ----------
        plot : Plot
            The plot component to generate the code template for.
        output_file: str, optional
            The output html file name to be displayed with a pyvis plot.
        Returns
        -------
        str
            The generated plot code as a string.
        """
        # If the file path is a URL, generate code to fetch content via requests
        if is_url(plot.file_path):
            plot_code = f"""
response = requests.get('{plot.file_path}')
response.raise_for_status()
plot_json = json.loads(response.text)\n"""
        else:  # If it's a local file
            plot_rel_path = get_relative_file_path(plot.file_path)
            plot_code = f"""
with open('{plot_rel_path.as_posix()}', 'r') as plot_file:
    plot_json = json.load(plot_file)\n"""

        # Add specific code for each visualization tool
        if plot.plot_type == r.PlotType.PLOTLY:
            plot_code += """
# Keep only 'data' and 'layout' sections
plot_json = {key: plot_json[key] for key in plot_json if key in ['data', 'layout']}

# Remove 'frame' section in 'data'
plot_json['data'] = [{k: v for k, v in entry.items() if k != 'frame'} for entry in plot_json.get('data', [])]
st.plotly_chart(plot_json, use_container_width=True)\n"""

        elif plot.plot_type == r.PlotType.ALTAIR:
            plot_code += """
altair_plot = alt.Chart.from_dict(plot_json)
st.vega_lite_chart(json.loads(altair_plot.to_json()), use_container_width=True)\n"""

        elif plot.plot_type == r.PlotType.INTERACTIVE_NETWORK:
            plot_code = """# Streamlit checkbox for controlling the layout
control_layout = st.checkbox('Add panel to control layout', value=True)
net_html_height = 1200 if control_layout else 630
# Load HTML into HTML component for display on Streamlit
st.components.v1.html(html_content, height=net_html_height)\n"""
        return plot_code

    def _generate_dataframe_content(self, dataframe) -> List[str]:
        """
        Generate content for a DataFrame component.

        Parameters
        ----------
        dataframe : DataFrame
            The dataframe component to generate content for.

        Returns
        -------
        list : List[str]
            The list of content lines for the DataFrame.
        """
        dataframe_content = []
        # Add title
        dataframe_content.append(
            self._format_text(
                text=dataframe.title, type="header", level=4, color="#2b8cbe"
            )
        )

        # Mapping of file extensions to read functions
        read_function_mapping = table_utils.read_function_mapping

        try:
            # Check if the file extension matches any DataFrameFormat value
            file_extension = Path(dataframe.file_path).suffix.lower()
            if not any(
                file_extension == fmt.value_with_dot for fmt in r.DataFrameFormat
            ):
                self.report.logger.error(
                    f"Unsupported file extension: {file_extension}. Supported extensions are: {', '.join(fmt.value for fmt in r.DataFrameFormat)}."
                )
                # return []  # Skip execution if unsupported file extension
                # Should it not return here? Can we even call the method with an unsupported file extension?

            # Build the file path (URL or local file)
            if is_url(dataframe.file_path):
                df_file_path = dataframe.file_path
            else:
                df_file_path = get_relative_file_path(dataframe.file_path)

            if file_extension in [
                r.DataFrameFormat.XLS.value_with_dot,
                r.DataFrameFormat.XLSX.value_with_dot,
            ]:
                dataframe_content.append("selected_sheet = 0")
                sheet_names = table_utils.get_sheet_names(dataframe.file_path)
                if len(sheet_names) > 1:
                    # If there are multiple sheets, ask the user to select one

                    dataframe_content.append(
                        textwrap.dedent(
                            f"""\
                        sheet_names = table_utils.get_sheet_names("{dataframe.file_path}")
                        selected_sheet = st.selectbox("Select a sheet to display", options=sheet_names)
                        """
                        )
                    )

            # Load the DataFrame using the correct function
            read_function = read_function_mapping[file_extension]
            if file_extension in [
                r.DataFrameFormat.XLS.value_with_dot,
                r.DataFrameFormat.XLSX.value_with_dot,
            ]:
                dataframe_content.append(
                    f"""df = pd.{read_function.__name__}('{dataframe.file_path}', sheet_name=selected_sheet)\n"""
                )
            else:
                dataframe_content.append(
                    f"""df = pd.{read_function.__name__}('{df_file_path.as_posix()}')\n"""
                )
            # ! Alternative to select box: iterate over sheets in DataFrame
            # Displays a DataFrame using AgGrid with configurable options.
            dataframe_content.append(
                """
# Displays a DataFrame using AgGrid with configurable options.
grid_builder = GridOptionsBuilder.from_dataframe(df)
grid_builder.configure_default_column(editable=True, groupable=True, filter=True)
grid_builder.configure_side_bar(filters_panel=True, columns_panel=True)
grid_builder.configure_selection(selection_mode="multiple")
grid_builder.configure_pagination(enabled=True, paginationAutoPageSize=False, paginationPageSize=20)
grid_options = grid_builder.build()

AgGrid(df, gridOptions=grid_options, enable_enterprise_modules=True)

# Button to download the df
df_csv = df.to_csv(sep=',', header=True, index=False).encode('utf-8')
st.download_button(
    label="Download dataframe as CSV",
    data=df_csv,
    file_name=f"dataframe_{df_index}.csv",
    mime='text/csv',
    key=f"download_button_{df_index}")
df_index += 1"""
            )
        except Exception as e:
            self.report.logger.error(
                f"Error generating content for DataFrame: {dataframe.title}. Error: {str(e)}"
            )
            raise

        # Add caption if available
        if dataframe.caption:
            dataframe_content.append(
                self._format_text(
                    text=dataframe.caption, type="caption", text_align="left"
                )
            )

        self.report.logger.info(
            f"Successfully generated content for DataFrame: '{dataframe.title}'"
        )
        return dataframe_content

    def _generate_markdown_content(self, markdown) -> List[str]:
        """
        Generate content for a Markdown component.

        Parameters
        ----------
        markdown : MARKDOWN
            The markdown component to generate content for.

        Returns
        -------
        list : List[str]
            The list of content lines for the markdown.
        """
        markdown_content = []

        # Add title
        markdown_content.append(
            self._format_text(
                text=markdown.title, type="header", level=4, color="#2b8cbe"
            )
        )
        try:
            # If the file path is a URL, generate code to fetch content via requests
            if is_url(markdown.file_path):
                markdown_content.append(
                    f"""
response = requests.get('{markdown.file_path}')
response.raise_for_status()
markdown_content = response.text\n"""
                )
            else:  # If it's a local file
                md_rel_path = get_relative_file_path(markdown.file_path)
                markdown_content.append(
                    f"""
with open('{md_rel_path.as_posix()}', 'r') as markdown_file:
    markdown_content = markdown_file.read()\n"""
                )
            # Code to display md content
            markdown_content.append(
                "st.markdown(markdown_content, unsafe_allow_html=True)\n"
            )
        except Exception as e:
            self.report.logger.error(
                f"Error generating content for Markdown: {markdown.title}. Error: {str(e)}"
            )
            raise

        # Add caption if available
        if markdown.caption:
            markdown_content.append(
                self._format_text(
                    text=markdown.caption, type="caption", text_align="left"
                )
            )

        self.report.logger.info(
            f"Successfully generated content for Markdown: '{markdown.title}'"
        )
        return markdown_content

    def _generate_html_content(self, html) -> List[str]:
        """
        Generate content for an HTML component.

        Parameters
        ----------
        html : HTML
            The HTML component to generate content for.

        Returns
        -------
        list : List[str]
            The list of content lines for the HTML display.
        """
        html_content = []

        # Add title
        html_content.append(
            self._format_text(text=html.title, type="header", level=4, color="#2b8cbe")
        )

        try:
            if is_url(html.file_path):
                # If it's a URL, fetch content dynamically
                html_content.append(
                    f"""
response = requests.get('{html.file_path}')
response.raise_for_status()
html_content = response.text\n"""
                )
            else:  # If it's a local file
                html_rel_path = get_relative_file_path(html.file_path)
                html_content.append(
                    f"""
with open('{html_rel_path.as_posix()}', 'r', encoding='utf-8') as html_file:
    html_content = html_file.read()\n"""
                )

            # Display HTML content using Streamlit
            html_content.append(
                "st.components.v1.html(html_content, height=600, scrolling=True)\n"
            )

        except Exception as e:
            self.report.logger.error(
                f"Error generating content for HTML: {html.title}. Error: {str(e)}"
            )
            raise

        # Add caption if available
        if html.caption:
            html_content.append(
                self._format_text(text=html.caption, type="caption", text_align="left")
            )

        self.report.logger.info(
            f"Successfully generated content for HTML: '{html.title}'"
        )
        return html_content

    def _generate_apicall_content(self, apicall) -> List[str]:
        """
        Generate content for an API component. This method handles the API call and formats
        the response for display in the Streamlit app.

        Parameters
        ----------
        apicall : APICall
            The apicall component to generate content for.

        Returns
        -------
        list : List[str]
            The list of content lines for the apicall.
        """
        apicall_content = []

        # Add tile
        apicall_content.append(
            self._format_text(
                text=apicall.title, type="header", level=4, color="#2b8cbe"
            )
        )
        try:
            apicall_response = apicall.make_api_request()
            apicall_content.append(f"""st.write({apicall_response})\n""")
        except Exception as e:
            self.report.logger.error(
                f"Error generating content for APICall: {apicall.title}. Error: {str(e)}"
            )
            raise

        # Add caption if available
        if apicall.caption:
            apicall_content.append(
                self._format_text(
                    text=apicall.caption, type="caption", text_align="left"
                )
            )

        self.report.logger.info(
            f"Successfully generated content for APICall '{apicall.title}' using method '{apicall.method}'"
        )
        return apicall_content

    def _generate_chatbot_content(self, chatbot) -> List[str]:
        """
        Generate content to render a ChatBot component, supporting standard and Ollama-style streaming APIs.

        This method builds and returns a list of strings, which are later executed to create the chatbot
        interface in a Streamlit app. It includes user input handling, API interaction logic, response parsing,
        and conditional rendering of text, source links, and HTML subgraphs.

        The function distinguishes between two chatbot modes:
        - **Ollama-style streaming API**: Identified by the presence of `chatbot.model`. Uses streaming
        JSON chunks from the server to simulate a real-time response.
        - **Standard API**: Assumes a simple POST request with a prompt and a full JSON response with text,
        and other fields like links, HTML graphs, etc.

        Parameters
        ----------
        chatbot : ChatBot
            The ChatBot component to generate content for, containing configuration such as title, model,
            API endpoint, headers, and caption.

        Returns
        -------
        list : List[str]
            The list of content lines for the ChatBot.
        """
        chatbot_content = []

        # Add chatbot title as header
        chatbot_content.append(
            self._format_text(
                text=chatbot.title, type="header", level=4, color="#2b8cbe"
            )
        )

        # --- Shared code blocks (as strings) ---
        init_messages_block = """
# Init session state
if 'messages' not in st.session_state:
    st.session_state['messages'] = []
    """

        render_messages_block = """
# Display chat history
for message in st.session_state['messages']:
    with st.chat_message(message['role']):
        content = message['content']
        if isinstance(content, dict):
            st.markdown(content.get('text', ''), unsafe_allow_html=True)
            if 'links' in content:
                st.markdown("**Sources:**")
                for link in content['links']:
                    st.markdown(f"- [{link}]({link})")
            if 'subgraph_pyvis' in content:
                st.components.v1.html(content['subgraph_pyvis'], height=600)
        else:
            st.write(content)
    """

        handle_prompt_block = """
# Capture and append new user prompt
if prompt := st.chat_input("Enter your prompt here:"):
    st.session_state.messages.append({"role": "user", "content": prompt})
    with st.chat_message("user"):
        st.write(prompt)
    """

        if chatbot.model:
            # --- Ollama-style streaming chatbot ---
            chatbot_content.append(
                f"""
{init_messages_block}

# Function to send prompt to Ollama API
def generate_query(messages):
    response = requests.post(
        "{chatbot.api_call.api_url}",
        json={{"model": "{chatbot.model}", "messages": messages, "stream": True}},
    )
    response.raise_for_status()
    return response               

# Parse streaming response from Ollama
def parse_api_response(response):
    try:
        output = ""
        for line in response.iter_lines():
            body = json.loads(line)
            if "error" in body:
                raise Exception(f"API error: {{body['error']}}")
            if body.get("done", False):
                return {{"role": "assistant", "content": output}}
            output += body.get("message", {{}}).get("content", "")
    except Exception as e:
        return {{"role": "assistant", "content": f"Error while processing API response: {{str(e)}}"}}

# Simulated typing effect for responses
def response_generator(msg_content):
    for word in msg_content.split():
        yield word + " "
        time.sleep(0.1)
    yield "\\n"

{render_messages_block}

{handle_prompt_block}

    # Retrieve question and generate answer
    combined = "\\n".join(msg["content"] for msg in st.session_state.messages if msg["role"] == "user")
    messages = [{{"role": "user", "content": combined}}]
    with st.spinner('Generating answer...'):                       
        response = generate_query(messages)
        parsed_response = parse_api_response(response)
    
    # Add the assistant's response to the session state and display it
    st.session_state.messages.append(parsed_response)
    with st.chat_message("assistant"):
        st.write_stream(response_generator(parsed_response["content"]))
                """
            )
        else:
            # --- Standard (non-streaming) API chatbot ---
            chatbot_content.append(
                f"""
{init_messages_block}

# Function to send prompt to standard API
def generate_query(prompt):
    try:
        response = requests.post(
            "{chatbot.api_call.api_url}",
            json={{"prompt": prompt}},
            headers={chatbot.api_call.headers}
        )
        response.raise_for_status()
        return response.json()
    except requests.exceptions.RequestException as e:
        st.error(f"API request failed: {{str(e)}}")
        if hasattr(e, 'response') and e.response:
            try:
                error_details = e.response.json()
                st.error(f"Error details: {{error_details}}")
            except ValueError:
                st.error(f"Response text: {{e.response.text}}")
        return None

{render_messages_block}

{handle_prompt_block}

    with st.spinner('Generating answer...'):
        response = generate_query(prompt)

        if response:
            # Append and display assistant response
            st.session_state.messages.append({{
                "role": "assistant",
                "content": response
            }})
            with st.chat_message("assistant"):
                st.markdown(response.get('text', ''), unsafe_allow_html=True)
                if 'links' in response:
                    st.markdown("**Sources:**")
                    for link in response['links']:
                        st.markdown(f"- [{{link}}]({{link}})")
                if 'subgraph_pyvis' in response:
                    st.components.v1.html(response['subgraph_pyvis'], height=600)
        else:
            st.error("Failed to get response from API")
                """
            )

        if chatbot.caption:
            chatbot_content.append(
                self._format_text(
                    text=chatbot.caption, type="caption", text_align="left"
                )
            )

        return chatbot_content

    def _generate_component_imports(self, component: r.Component) -> List[str]:
        """
        Generate necessary imports for a component of the report.

        Parameters
        ----------
        component : r.Component
            The component for which to generate the required imports. The component can be of type:
            - PLOT
            - DATAFRAME

        Returns
        -------
        list : List[str]
            A list of import statements for the component.
        """
        # Dictionary to hold the imports for each component type
        components_imports = {
            "plot": {
                r.PlotType.ALTAIR: [
                    "import json",
                    "import altair as alt",
                    "import requests",
                ],
                r.PlotType.PLOTLY: ["import json", "import requests"],
                r.PlotType.INTERACTIVE_NETWORK: ["import requests"],
            },
            "dataframe": [
                "import pandas as pd",
                "from st_aggrid import AgGrid, GridOptionsBuilder",
                "from vuegen import table_utils",
            ],
            "markdown": ["import requests"],
            "chatbot": ["import time", "import json", "import requests"],
        }

        component_type = component.component_type
        component_imports = ["import streamlit as st"]

        # Add relevant imports based on component type and visualization tool
        if component_type == r.ComponentType.PLOT:
            plot_type = getattr(component, "plot_type", None)
            if plot_type in components_imports["plot"]:
                component_imports.extend(components_imports["plot"][plot_type])
        elif component_type == r.ComponentType.MARKDOWN:
            component_imports.extend(components_imports["markdown"])
        elif component_type == r.ComponentType.CHATBOT:
            component_imports.extend(components_imports["chatbot"])
        elif component_type == r.ComponentType.DATAFRAME:
            component_imports.extend(components_imports["dataframe"])
            component_imports.append("df_index = 1")

        # Return the list of import statements
        return component_imports<|MERGE_RESOLUTION|>--- conflicted
+++ resolved
@@ -367,17 +367,7 @@
             A list to store the content that will be written to the report manager file.
         """
         self.report.logger.debug("Processing home section.")
-<<<<<<< HEAD
-
-=======
-        all_components = []
-        subsection_imports = []
-        if home_section.components:
-            # some assert on title?
-            all_components, subsection_imports, _ = self._combine_components(
-                home_section.components
-            )
->>>>>>> 56779511
+
         try:
             # Create folder for the home page
             home_dir_path = Path(output_dir) / "Home"
@@ -390,15 +380,7 @@
 
             # Create the home page content
             home_content = []
-<<<<<<< HEAD
             home_content.append("import streamlit as st")
-=======
-            subsection_imports.append("import streamlit as st")
-            subsection_imports = set(subsection_imports)
-            subsection_imports, _ = sort_imports(subsection_imports)
-
-            home_content.extend(subsection_imports)
->>>>>>> 56779511
             if self.report.description:
                 home_content.append(
                     self._format_text(text=self.report.description, type="paragraph")
