"""
StreamlitReportView class for generating Streamlit reports based on a configuration file.
"""

import os
import subprocess
import sys
import textwrap
from pathlib import Path
from typing import List

from streamlit.web import cli as stcli

from . import report as r
from . import table_utils
from .utils import (
    create_folder,
    generate_footer,
    get_relative_file_path,
    is_url,
    sort_imports,
)
from .utils.variables import make_valid_identifier


def write_python_file(fpath: str, imports: list[str], contents: list[str]) -> None:
    """Write a Python file with the given imports and contents."""
    with open(fpath, "w", encoding="utf8") as f:
        # Write imports at the top of the file
        f.write("\n".join(imports) + "\n\n")

        # Write the subsection content (descriptions, plots)
        f.write("\n".join(contents))


class StreamlitReportView(r.WebAppReportView):
    """
    A Streamlit-based implementation of the WebAppReportView abstract base class.
    """

    BASE_DIR = "streamlit_report"
    SECTIONS_DIR = Path(BASE_DIR) / "sections"
    STATIC_FILES_DIR = Path(BASE_DIR) / "static"
    REPORT_MANAG_SCRIPT = "report_manager.py"

    def __init__(
        self,
        report: r.Report,
        report_type: r.ReportType,
        streamlit_autorun: bool = False,
        static_dir: str = STATIC_FILES_DIR,
    ):
        """Initialize ReportView with the report and report type.

        Parameters
        ----------
        report : r.Report
            Report dataclass with all the information to be included in the report.
            Contains sections data needed to write the report python files.
        report_type : r.ReportType
            Enum of report type as definded by the ReportType Enum.
        streamlit_autorun : bool, optional
            Wheather streamlit should be started after report generation, by default False
        static_dir : str, optional
            The folder where the static files will be saved, by default STATIC_FILES_DIR.
        """
        super().__init__(report=report, report_type=report_type)
        self.streamlit_autorun = streamlit_autorun
        self.bundled_execution = False
        if getattr(sys, "frozen", False) and hasattr(sys, "_MEIPASS"):
            self.report.logger.info("running in a PyInstaller bundle")
            self.bundled_execution = True
        else:
            self.report.logger.info("running in a normal Python process")

        self.components_fct_map = {
            r.ComponentType.PLOT: self._generate_plot_content,
            r.ComponentType.DATAFRAME: self._generate_dataframe_content,
            r.ComponentType.MARKDOWN: self._generate_markdown_content,
            r.ComponentType.HTML: self._generate_html_content,
            r.ComponentType.APICALL: self._generate_apicall_content,
            r.ComponentType.CHATBOT: self._generate_chatbot_content,
        }

        self.static_dir = static_dir

    def generate_report(self, output_dir: str = SECTIONS_DIR) -> None:
        """
        Generates the Streamlit report and creates Python files for each section
        and its subsections and plots.

        Parameters
        ----------
        output_dir : str, optional
            The folder where the generated report files will be saved
            (default is SECTIONS_DIR).
        """
        self.report.logger.debug(
            f"Generating '{self.report_type}' report in directory: '{output_dir}'"
        )

        # Create the output folder
        if create_folder(output_dir, is_nested=True):
            self.report.logger.info(f"Created output directory: '{output_dir}'")
        else:
            self.report.logger.info(f"Output directory already existed: '{output_dir}'")

        # Create the static folder
        if create_folder(self.static_dir):
            self.report.logger.info(
                f"Created output directory for static content: '{self.static_dir}'"
            )
        else:
            self.report.logger.info(
                "Output directory for static content already existed: "
                f"{self.static_dir}"
            )

        try:
            self.report.logger.debug("Processing app navigation code.")
            # Define the Streamlit imports and report manager content
            report_manag_content = []
            report_manag_content.append(
                textwrap.dedent(
                    """\
                    import os
                    import time

                    import psutil
                    import streamlit as st
                    """
                )
            )
            if self.report.logo:
                report_manag_content.append(
                    textwrap.dedent(
                        f"""\
                        st.set_page_config(layout="wide",
                                           page_title="{self.report.title}",
                                           page_icon="{self.report.logo}"
                        )
                        st.logo("{self.report.logo}")
                        """
                    )
                )
            else:
                report_manag_content.append(
                    textwrap.dedent(
                        f"""\
                        st.set_page_config(layout="wide",
                                           page_title="{self.report.title}")
                        """
                    )
                )
            report_manag_content.append(
                self._format_text(
                    text=self.report.title, type="header", level=1, color="#023858"
                )
            )

            # Initialize a dictionary to store the navigation structure
            report_manag_content.append("\nsections_pages = {}")

            # Generate the home page and update the report manager content
            # ! top level files (compontents) are added to the home page
            self._generate_home_section(
                output_dir=output_dir,
                report_manag_content=report_manag_content,
                home_section=self.report.sections[0],
            )

            for section in self.report.sections[1:]:  # skip home section components
                # Create a folder for each section
                subsection_page_vars = []
                section_name_var = make_valid_identifier(
                    section.title.replace(" ", "_")
                )
                section_dir_path = Path(output_dir) / section_name_var

                if create_folder(section_dir_path):
                    self.report.logger.debug(
                        f"Created section directory: {section_dir_path}"
                    )
                else:
                    self.report.logger.debug(
                        f"Section directory already existed: {section_dir_path}"
                    )
                # add an overview page to section for it's section components
                # they will be written when the components are parsed
                # using `_generate_sections`
                if section.components:
                    subsection_file_path = (
                        Path(section_name_var)
                        / f"0_overview_{make_valid_identifier(section.title).lower()}.py"
                    ).as_posix()  # Make sure it's Posix Paths
                    section.file_path = subsection_file_path
                    # Create a Page object for each subsection and
                    # add it to the home page content
                    report_manag_content.append(
                        f"{section_name_var}_overview = st.Page('{subsection_file_path}'"
                        f", title='Overview {section.title}')"
                    )
                    subsection_page_vars.append(f"{section_name_var}_overview")

                for subsection in section.subsections:
                    # ! could add a non-integer to ensure it's a valid identifier
                    subsection_name_var = make_valid_identifier(subsection.title)
                    if not subsection_name_var.isidentifier():
                        self.report.logger.warning(
                            f"Subsection name '{subsection_name_var}' "
                            " is not a valid identifier."
                        )
                        raise ValueError(
                            "Subsection name is not a valid Python identifier: "
                            f"{subsection_name_var}"
                        )
                    subsection_file_path = (
                        Path(section_name_var) / f"{subsection_name_var}.py"
                    ).as_posix()  # Make sure it's Posix Paths
                    subsection.file_path = subsection_file_path
                    # Create a Page object for each subsection and
                    # add it to the home page content
                    report_manag_content.append(
                        f"{subsection_name_var} = st.Page('{subsection_file_path}', "
                        f"title='{subsection.title}')"
                    )
                    subsection_page_vars.append(subsection_name_var)

                # Add all subsection Page objects to the corresponding section
                report_manag_content.append(
                    f"sections_pages['{section.title}'] = "
                    f"[{', '.join(subsection_page_vars)}]\n"
                )

            # Add navigation object to the home page content
            report_manag_content.append(
                textwrap.dedent(
                    """\
                    report_nav = st.navigation(sections_pages)

                    # Following https://discuss.streamlit.io/t/\
close-streamlit-app-with-button-click/35132/5
                    exit_app = st.sidebar.button("Shut Down App",
                                                 icon=":material/power_off:",
                                                 use_container_width=True)
                    if exit_app:
                        st.toast("Shutting down the app...")
                        time.sleep(1)
                        # Terminate streamlit python process
                        pid = os.getpid()
                        p = psutil.Process(pid)
                        p.terminate()


                    report_nav.run()
                    """
                )
            )

            # Write the navigation and general content to a Python file
            with open(
                Path(output_dir) / self.REPORT_MANAG_SCRIPT, "w", encoding="utf8"
            ) as nav_manager:
                nav_manager.write("\n".join(report_manag_content))
                self.report.logger.info(
                    f"Created app navigation script: {self.REPORT_MANAG_SCRIPT}"
                )

            # Create Python files for each section and its subsections and plots
            self._generate_sections(output_dir=output_dir)
        except Exception as e:
            self.report.logger.error(
                f"An error occurred while generating the report: {str(e)}"
            )
            raise

    def run_report(self, output_dir: str = SECTIONS_DIR) -> None:
        """
        Runs the generated Streamlit report.

        Parameters
        ----------
        output_dir : str, optional
            The folder where the report was generated (default is SECTIONS_DIR).
        """
        if self.streamlit_autorun:
            self.report.logger.info(
                f"Running '{self.report.title}' {self.report_type} report."
            )
            self.report.logger.debug(
                f"Running Streamlit report from directory: {output_dir}"
            )
            # ! using pyinstaller: vuegen main script as executable,
            # ! not the Python Interpreter
            msg = f"{sys.executable = }"
            self.report.logger.debug(msg)
            try:
                # ! streamlit  command option is not known in packaged app
                target_file = os.path.join(output_dir, self.REPORT_MANAG_SCRIPT)
                self.report.logger.debug(
                    f"Running Streamlit report from file: {target_file}"
                )
                if self.bundled_execution:
                    args = [
                        "streamlit",
                        "run",
                        target_file,
                        "--global.developmentMode=false",
                    ]
                    sys.argv = args

                    sys.exit(stcli.main())
                else:
                    self.report.logger.debug("Run using subprocess.")
                    subprocess.run(
                        [sys.executable, "-m", "streamlit", "run", target_file],
                        check=True,
                    )
            except KeyboardInterrupt:
                print("Streamlit process interrupted.")
            except subprocess.CalledProcessError as e:
                self.report.logger.error(f"Error running Streamlit report: {str(e)}")
                raise
        else:
            # If autorun is False, print instructions for manual execution
            self.report.logger.info(
                "All the scripts to build the Streamlit app are available at "
                f"{output_dir}"
            )
            self.report.logger.info(
                "To run the Streamlit app, use the following command:"
            )
            self.report.logger.info(
                f"streamlit run {Path(output_dir) / self.REPORT_MANAG_SCRIPT}"
            )
            msg = (
                "\nAll the scripts to build the Streamlit app are available at: "
                f"{output_dir}\n\n"
                "To run the Streamlit app, use the following command:\n\n"
                f"\tstreamlit run {Path(output_dir) / self.REPORT_MANAG_SCRIPT}"
            )
            print(msg)

    def _format_text(
        self,
        text: str,
        type: str,
        level: int = 1,
        color: str = "#000000",
        text_align: str = "center",
    ) -> str:
        """
        Generates a Streamlit markdown text string with the specified level and color.

        Parameters
        ----------
        text : str
            The text to be formatted.
        type : str
            The type of the text (e.g., 'header', 'paragraph').
        level : int, optional
            If the text is a header, the level of the header
            (e.g., 1 for h1, 2 for h2, etc.).
        color : str, optional
            The color of the header text.
        text_align : str, optional
            The text alignment.

        Returns
        -------
        str
            A formatted markdown string for the specified text.
        """
        if type == "header":
            tag = f"h{level}"
        elif type == "paragraph" or type == "caption":
            tag = "p"
        else:
            raise ValueError(
                f"Unsupported text type: {type}. Supported types are 'header', "
                "'paragraph', and 'caption'."
            )

        text = text.strip()  # get rid of new lines

        return textwrap.dedent(
            f"""
            st.markdown(
                (
                    "<{tag} style='text-align: {text_align}; "
                    "color: {color};'>{text}</{tag}>"
                ),
                unsafe_allow_html=True)
            """
        )

    def _generate_home_section(
        self,
        output_dir: str,
        report_manag_content: list,
        home_section: r.Section,
    ) -> None:
        """
        Generates the homepage for the report and updates the report manager content.

        Parameters
        ----------
        output_dir : str
            The folder where the homepage files will be saved.
        report_manag_content : list
            A list to store the content that will be written to the report manager file.
        """
        self.report.logger.debug("Processing home section.")
        all_components = []
        subsection_imports = []
        if home_section.components:
            # some assert on title?
            all_components, subsection_imports, _ = self._combine_components(
                home_section.components
            )
        try:
            # Create folder for the home page
            home_dir_path = Path(output_dir) / "Home"
            if create_folder(home_dir_path):
                self.report.logger.debug(f"Created home directory: {home_dir_path}")
            else:
                self.report.logger.debug(
                    f"Home directory already existed: {home_dir_path}"
                )

            # Create the home page content
            home_content = []
            subsection_imports.append("import streamlit as st")
            subsection_imports = set(subsection_imports)
            subsection_imports, _ = sort_imports(subsection_imports)

            home_content.extend(subsection_imports)
            if self.report.description:
                home_content.append(
                    self._format_text(text=self.report.description, type="paragraph")
                )
            if self.report.graphical_abstract:
                home_content.append(
                    f"\nst.image('{self.report.graphical_abstract}', "
                    "use_column_width=True)"
                )

            # add components content to page (if any)
            if all_components:
                home_content.extend(all_components)

            # Define the footer variable and add it to the home page content
            home_content.append("footer = '''" + generate_footer() + "'''\n")
            home_content.append("st.markdown(footer, unsafe_allow_html=True)\n")

            # Write the home page content to a Python file
            home_page_path = Path(home_dir_path) / "Homepage.py"
            with open(home_page_path, "w", encoding="utf-8") as home_page:
                home_page.write("\n".join(home_content))
            self.report.logger.info(f"Home page content written to '{home_page_path}'.")

            # Add the home page to the report manager content
            report_manag_content.append(
                # ! here Posix Path is hardcoded
                "homepage = st.Page('Home/Homepage.py', title='Homepage')"
            )
            report_manag_content.append("sections_pages['Home'] = [homepage]\n")
            self.report.logger.info("Home page added to the report manager content.")
        except Exception as e:
            self.report.logger.error(f"Error generating the home section: {str(e)}")
            raise

    def _generate_sections(self, output_dir: str) -> None:
        """
        Generates Python files for each section in the report, including subsections
        and its components (plots, dataframes, markdown).

        Parameters
        ----------
        output_dir : str
            The folder where section files will be saved.
        """
        self.report.logger.info("Starting to generate sections for the report.")

        try:
            for section in self.report.sections[1:]:
                self.report.logger.debug(
                    f"Processing section '{section.id}': '{section.title}' - "
                    f"{len(section.subsections)} subsection(s)"
                )

                if section.components:
                    # add an section overview page
                    section_content, section_imports, _ = self._combine_components(
                        section.components
                    )
                    assert (
                        section.file_path is not None
                    ), "Missing relative file path to overview page in section"
                    write_python_file(
                        fpath=Path(output_dir) / section.file_path,
                        imports=section_imports,
                        contents=section_content,
                    )

                if not section.subsections:
                    self.report.logger.warning(
                        f"No subsections found in section: '{section.title}'. "
                        "To show content in the report, add subsections to the section."
                    )
                    continue

                # Iterate through subsections and integrate them into the section file
                # ! subsection should have the subsection_file_path as file_path,
                # ! which is set when parsing the config in the main generate_sections
                # ! method
                for subsection in section.subsections:
                    self.report.logger.debug(
                        f"Processing subsection '{subsection.id}': '{subsection.title} -"
                        f" {len(subsection.components)} component(s)'"
                    )
                    try:
                        # Create subsection file
                        assert (
                            subsection.file_path is not None
                        ), "Missing relative file path to subsection"
                        subsection_file_path = Path(output_dir) / subsection.file_path
                        # Generate content and imports for the subsection
                        subsection_content, subsection_imports = (
                            self._generate_subsection(subsection)
                        )

                        write_python_file(
                            fpath=subsection_file_path,
                            imports=subsection_imports,
                            contents=subsection_content,
                        )
                        self.report.logger.info(
                            f"Subsection file created: '{subsection_file_path}'"
                        )
                    except Exception as subsection_error:
                        self.report.logger.error(
                            f"Error processing subsection '{subsection.id}'"
                            f" '{subsection.title}' "
                            f"in section  '{section.id}' '{section.title}':"
                            f" {str(subsection_error)}"
                        )
                        raise

        except Exception as e:
            self.report.logger.error(f"Error generating sections: {str(e)}")
            raise

    def _combine_components(self, components: list[dict]) -> tuple[list, list, bool]:
        """combine a list of components."""

        all_contents = []
        all_imports = []
        has_chatbot = False

        for component in components:
            # Write imports if not already done
            component_imports = self._generate_component_imports(component)
            all_imports.extend(component_imports)

            # Handle different types of components
            fct = self.components_fct_map.get(component.component_type, None)
            if fct is None:
                self.report.logger.warning(
                    f"Unsupported component type '{component.component_type}' "
                )
            else:
                if component.component_type == r.ComponentType.CHATBOT:
                    has_chatbot = True
                content = fct(component)
                all_contents.extend(content)
        # remove duplicates
        all_imports = list(set(all_imports))
        all_imports, setup_statements = sort_imports(all_imports)
        all_imports.extend(setup_statements)
        return all_contents, all_imports, has_chatbot

    def _generate_subsection(self, subsection) -> tuple[List[str], List[str]]:
        """
        Generate code to render components (plots, dataframes, markdown) in the given
        subsection, creating imports and content for the subsection based on the
        component type.

        Parameters
        ----------
        subsection : Subsection
            The subsection containing the components.

        Returns
        -------
        tuple : (List[str], List[str])
            - list of subsection content lines (List[str])
            - list of imports for the subsection (List[str])
        """
        subsection_content = []

        # Add subsection header and description
        subsection_content.append(
            self._format_text(
                text=subsection.title, type="header", level=3, color="#023558"
            )
        )
        if subsection.description:
            subsection_content.append(
                self._format_text(text=subsection.description, type="paragraph")
            )
        all_components, subsection_imports, has_chatbot = self._combine_components(
            subsection.components
        )
        subsection_content.extend(all_components)

        if not has_chatbot:
            # Define the footer variable and add it to the home page content
            subsection_content.append("footer = '''" + generate_footer() + "'''\n")
            subsection_content.append("st.markdown(footer, unsafe_allow_html=True)\n")

        self.report.logger.info(
            f"Generated content and imports for subsection: '{subsection.title}'"
        )
        return subsection_content, subsection_imports

    def _generate_plot_content(self, plot) -> List[str]:
        """
        Generate content for a plot component based on the plot type
        (static or interactive).

        Parameters
        ----------
        plot : Plot
            The plot component to generate content for.

        Returns
        -------
        list : List[str]
            The list of content lines for the plot.
        """
        plot_content = []
        # Add title
        plot_content.append(
            self._format_text(text=plot.title, type="header", level=4, color="#2b8cbe")
        )

        # Add content for the different plot types
        try:
            if plot.plot_type == r.PlotType.STATIC:
                plot_rel_path = get_relative_file_path(plot.file_path)
                plot_content.append(
                    f"\nst.image('{plot_rel_path.as_posix()}', "
                    f" caption='{plot.caption}', use_column_width=True)\n"
                )
            elif plot.plot_type == r.PlotType.PLOTLY:
                plot_content.append(self._generate_plot_code(plot))
            elif plot.plot_type == r.PlotType.ALTAIR:
                plot_content.append(self._generate_plot_code(plot))
            elif plot.plot_type == r.PlotType.INTERACTIVE_NETWORK:
                networkx_graph = plot.read_network()
                if isinstance(networkx_graph, tuple):
                    # If network_data is a tuple, separate the network and html file path
                    networkx_graph, html_plot_file = networkx_graph
                else:
                    # Otherwise,
                    # create and save a new pyvis network from the netowrkx graph
                    html_plot_file = (
                        Path(self.static_dir) / f"{plot.title.replace(' ', '_')}.html"
                    ).resolve()
                    _ = plot.create_and_save_pyvis_network(
                        networkx_graph, html_plot_file
                    )

                # Add number of nodes and edges to the plot content
                num_nodes = networkx_graph.number_of_nodes()
                num_edges = networkx_graph.number_of_edges()

                # Determine whether the file path is a URL or a local file
                if is_url(html_plot_file):
                    plot_content.append(
                        f"""
response = requests.get('{html_plot_file}')
response.raise_for_status()
html_content = response.text\n"""
                    )
                else:
                    plot_content.append(
                        f"""
with open('{Path(html_plot_file).relative_to(Path.cwd())}', 'r') as html_file:
    html_content = html_file.read()\n"""
                    )

                # Append the code for additional information (nodes and edges count)
                plot_content.append(
                    textwrap.dedent(
                        f"""
                        st.markdown(("<p style='text-align: center; color: black;'> "
                                    f"<b>Number of nodes:</b> {num_nodes} </p>"),
                                    unsafe_allow_html=True)
                        st.markdown(("<p style='text-align: center; color: black;'>"
                                    f" <b>Number of relationships:</b> {num_edges} </p>"),
                                    unsafe_allow_html=True)
                        """
                    )
                )

                # Add the specific code for visualization
                plot_content.append(self._generate_plot_code(plot))
            else:
                self.report.logger.warning(f"Unsupported plot type: {plot.plot_type}")
        except Exception as e:
            self.report.logger.error(
                f"Error generating content for '{plot.plot_type}' plot '{plot.id}' "
                f"'{plot.title}': {str(e)}"
            )
            raise

        self.report.logger.info(
            f"Successfully generated content for plot '{plot.id}': '{plot.title}'"
        )
        return plot_content

    def _generate_plot_code(self, plot) -> str:
        """
        Create the plot code based on its visualization tool.

        Parameters
        ----------
        plot : Plot
            The plot component to generate the code template for.
        output_file: str, optional
            The output html file name to be displayed with a pyvis plot.
        Returns
        -------
        str
            The generated plot code as a string.
        """
        # If the file path is a URL, generate code to fetch content via requests
        if is_url(plot.file_path):
            plot_code = textwrap.dedent(
                f"""
                response = requests.get('{plot.file_path}')
                response.raise_for_status()
                plot_json = json.loads(response.text)\n"""
            )
        else:  # If it's a local file
            plot_rel_path = get_relative_file_path(plot.file_path)
            plot_code = textwrap.dedent(
                f"""
                with open('{plot_rel_path.as_posix()}', 'r') as plot_file:
                    plot_json = json.load(plot_file)\n"""
            )

        # Add specific code for each visualization tool
        if plot.plot_type == r.PlotType.PLOTLY:
            plot_code += textwrap.dedent(
                """
                # Keep only 'data' and 'layout' sections
                plot_json = {key: plot_json[key] for key in plot_json
                                                 if key in ['data', 'layout']}

                # Remove 'frame' section in 'data'
                plot_json['data'] = [{k: v for k, v in entry.items() if k != 'frame'}
                                                for entry in plot_json.get('data', [])]
                st.plotly_chart(plot_json, use_container_width=True)\n"""
            )

        elif plot.plot_type == r.PlotType.ALTAIR:
            plot_code += textwrap.dedent(
                """
                altair_plot = alt.Chart.from_dict(plot_json)
                st.vega_lite_chart(json.loads(altair_plot.to_json()),
                                   use_container_width=True)\n"""
            )

        elif plot.plot_type == r.PlotType.INTERACTIVE_NETWORK:
            plot_code = textwrap.dedent(
                """\
                # Streamlit checkbox for controlling the layout
                control_layout = st.checkbox('Add panel to control layout', value=True)
                net_html_height = 1200 if control_layout else 630
                # Load HTML into HTML component for display on Streamlit
                st.components.v1.html(html_content, height=net_html_height)\n"""
            )
        return plot_code

    def _generate_dataframe_content(self, dataframe) -> List[str]:
        """
        Generate content for a DataFrame component.

        Parameters
        ----------
        dataframe : DataFrame
            The dataframe component to generate content for.

        Returns
        -------
        list : List[str]
            The list of content lines for the DataFrame.
        """
        dataframe_content = []
        # Add title
        dataframe_content.append(
            self._format_text(
                text=dataframe.title, type="header", level=4, color="#2b8cbe"
            )
        )

        # Mapping of file extensions to read functions
        read_function_mapping = table_utils.read_function_mapping

        try:
            # Check if the file extension matches any DataFrameFormat value
            file_extension = Path(dataframe.file_path).suffix.lower()
            if not any(
                file_extension == fmt.value_with_dot for fmt in r.DataFrameFormat
            ):
                self.report.logger.error(
                    f"Unsupported file extension: {file_extension}. "
                    "Supported extensions are: {}.".format(
                        ", ".join(fmt.value for fmt in r.DataFrameFormat)
                    )
                )
                # return []  # Skip execution if unsupported file extension
                # Should it not return here?
                # Can we even call the method with an unsupported file extension?

            # Build the file path (URL or local file)
            if is_url(dataframe.file_path):
                df_file_path = dataframe.file_path
            else:
                df_file_path = get_relative_file_path(dataframe.file_path)

            if file_extension in [
                r.DataFrameFormat.XLS.value_with_dot,
                r.DataFrameFormat.XLSX.value_with_dot,
            ]:
                dataframe_content.append("selected_sheet = 0")
                sheet_names = table_utils.get_sheet_names(df_file_path.as_posix())
                if len(sheet_names) > 1:
                    # If there are multiple sheets, ask the user to select one

                    dataframe_content.append(
                        textwrap.dedent(
                            f"""\
<<<<<<< HEAD
                        sheet_names = table_utils.get_sheet_names("{dataframe.file_path}")
                        selected_sheet = st.selectbox("Select a sheet to display",
                                                        options=sheet_names)
=======
                        sheet_names = table_utils.get_sheet_names("{df_file_path.as_posix()}")
                        selected_sheet = st.selectbox("Select a sheet to display", options=sheet_names)
>>>>>>> 0d173fce
                        """
                        )
                    )

            # Load the DataFrame using the correct function
            read_function = read_function_mapping[file_extension]
            if file_extension in [
                r.DataFrameFormat.XLS.value_with_dot,
                r.DataFrameFormat.XLSX.value_with_dot,
            ]:
                dataframe_content.append(
<<<<<<< HEAD
                    f"df = pd.{read_function.__name__}('{dataframe.file_path}',"
                    " sheet_name=selected_sheet)\n"
=======
                    f"""df = pd.{read_function.__name__}('{df_file_path.as_posix()}', sheet_name=selected_sheet)\n"""
>>>>>>> 0d173fce
                )
            else:
                dataframe_content.append(
                    f"""df = pd.{read_function.__name__}('{df_file_path.as_posix()}')\n"""
                )
            # ! Alternative to select box: iterate over sheets in DataFrame
            # Displays a DataFrame using AgGrid with configurable options.
            dataframe_content.append(
                textwrap.dedent(
                    """
                    # Displays a DataFrame using AgGrid with configurable options.
                    grid_builder = GridOptionsBuilder.from_dataframe(df)
                    grid_builder.configure_default_column(editable=True,
                                                          groupable=True,
                                                          filter=True,
                    )
                    grid_builder.configure_side_bar(filters_panel=True,
                                                    columns_panel=True)
                    grid_builder.configure_selection(selection_mode="multiple")
                    grid_builder.configure_pagination(enabled=True,
                                                    paginationAutoPageSize=False,
                                                    paginationPageSize=20,
                    )
                    grid_options = grid_builder.build()

                    AgGrid(df, gridOptions=grid_options, enable_enterprise_modules=True)

                    # Button to download the df
                    df_csv = df.to_csv(sep=',', header=True, index=False).encode('utf-8')
                    st.download_button(
                        label="Download dataframe as CSV",
                        data=df_csv,
                        file_name=f"dataframe_{df_index}.csv",
                        mime='text/csv',
                        key=f"download_button_{df_index}")
                    df_index += 1"""
                )
            )
        except Exception as e:
            self.report.logger.error(
                f"Error generating content for DataFrame: {dataframe.title}. "
                f"Error: {str(e)}"
            )
            raise

        # Add caption if available
        if dataframe.caption:
            dataframe_content.append(
                self._format_text(
                    text=dataframe.caption, type="caption", text_align="left"
                )
            )

        self.report.logger.info(
            f"Successfully generated content for DataFrame: '{dataframe.title}'"
        )
        return dataframe_content

    def _generate_markdown_content(self, markdown) -> List[str]:
        """
        Generate content for a Markdown component.

        Parameters
        ----------
        markdown : MARKDOWN
            The markdown component to generate content for.

        Returns
        -------
        list : List[str]
            The list of content lines for the markdown.
        """
        markdown_content = []

        # Add title
        markdown_content.append(
            self._format_text(
                text=markdown.title, type="header", level=4, color="#2b8cbe"
            )
        )
        try:
            # If the file path is a URL, generate code to fetch content via requests
            if is_url(markdown.file_path):
                markdown_content.append(
                    f"""
response = requests.get('{markdown.file_path}')
response.raise_for_status()
markdown_content = response.text\n"""
                )
            else:  # If it's a local file
                md_rel_path = get_relative_file_path(markdown.file_path)
                markdown_content.append(
                    f"""
with open('{md_rel_path.as_posix()}', 'r') as markdown_file:
    markdown_content = markdown_file.read()\n"""
                )
            # Code to display md content
            markdown_content.append(
                "st.markdown(markdown_content, unsafe_allow_html=True)\n"
            )
        except Exception as e:
            self.report.logger.error(
                f"Error generating content for Markdown: {markdown.title}. "
                f"Error: {str(e)}"
            )
            raise

        # Add caption if available
        if markdown.caption:
            markdown_content.append(
                self._format_text(
                    text=markdown.caption, type="caption", text_align="left"
                )
            )

        self.report.logger.info(
            f"Successfully generated content for Markdown: '{markdown.title}'"
        )
        return markdown_content

    def _generate_html_content(self, html) -> List[str]:
        """
        Generate content for an HTML component.

        Parameters
        ----------
        html : HTML
            The HTML component to generate content for.

        Returns
        -------
        list : List[str]
            The list of content lines for the HTML display.
        """
        html_content = []

        # Add title
        html_content.append(
            self._format_text(text=html.title, type="header", level=4, color="#2b8cbe")
        )

        try:
            if is_url(html.file_path):
                # If it's a URL, fetch content dynamically
                html_content.append(
                    f"""
response = requests.get('{html.file_path}')
response.raise_for_status()
html_content = response.text\n"""
                )
            else:  # If it's a local file
                html_rel_path = get_relative_file_path(html.file_path)
                html_content.append(
                    f"""
with open('{html_rel_path.as_posix()}', 'r', encoding='utf-8') as html_file:
    html_content = html_file.read()\n"""
                )

            # Display HTML content using Streamlit
            html_content.append(
                "st.components.v1.html(html_content, height=600, scrolling=True)\n"
            )

        except Exception as e:
            self.report.logger.error(
                f"Error generating content for HTML: {html.title}. Error: {str(e)}"
            )
            raise

        # Add caption if available
        if html.caption:
            html_content.append(
                self._format_text(text=html.caption, type="caption", text_align="left")
            )

        self.report.logger.info(
            f"Successfully generated content for HTML: '{html.title}'"
        )
        return html_content

    def _generate_apicall_content(self, apicall) -> List[str]:
        """
        Generate content for an API component. This method handles the API call and
        formats the response for display in the Streamlit app.

        Parameters
        ----------
        apicall : APICall
            The apicall component to generate content for.

        Returns
        -------
        list : List[str]
            The list of content lines for the apicall.
        """
        apicall_content = []

        # Add tile
        apicall_content.append(
            self._format_text(
                text=apicall.title, type="header", level=4, color="#2b8cbe"
            )
        )
        try:
            apicall_response = apicall.make_api_request()
            apicall_content.append(f"""st.write({apicall_response})\n""")
        except Exception as e:
            self.report.logger.error(
                f"Error generating content for APICall: {apicall.title}. Error: {str(e)}"
            )
            raise

        # Add caption if available
        if apicall.caption:
            apicall_content.append(
                self._format_text(
                    text=apicall.caption, type="caption", text_align="left"
                )
            )

        self.report.logger.info(
            f"Successfully generated content for APICall '{apicall.title}' "
            f"using method '{apicall.method}'"
        )
        return apicall_content

    def _generate_chatbot_content(self, chatbot) -> List[str]:
        """
        Generate content to render a ChatBot component, supporting standard and
        Ollama-style streaming APIs.

        This method builds and returns a list of strings, which are later executed to
        create the chatbot interface in a Streamlit app. It includes user input handling,
        API interaction logic, response parsing,
        and conditional rendering of text, source links, and HTML subgraphs.

        The function distinguishes between two chatbot modes:
        - **Ollama-style streaming API**: Identified by the presence of `chatbot.model`.
          Uses streaming JSON chunks from the server to simulate a real-time response.
        - **Standard API**: Assumes a simple POST request with a prompt and a full JSON
          response with text,
        and other fields like links, HTML graphs, etc.

        Parameters
        ----------
        chatbot : ChatBot
            The ChatBot component to generate content for, containing configuration such
            as title, model, API endpoint, headers, and caption.

        Returns
        -------
        list : List[str]
            The list of content lines for the ChatBot.
        """
        chatbot_content = []

        # Add chatbot title as header
        chatbot_content.append(
            self._format_text(
                text=chatbot.title, type="header", level=4, color="#2b8cbe"
            )
        )

        # --- Shared code blocks (as strings) ---
        init_messages_block = """
# Init session state
if 'messages' not in st.session_state:
    st.session_state['messages'] = []
    """

        render_messages_block = """
# Display chat history
for message in st.session_state['messages']:
    with st.chat_message(message['role']):
        content = message['content']
        if isinstance(content, dict):
            st.markdown(content.get('text', ''), unsafe_allow_html=True)
            if 'links' in content:
                st.markdown("**Sources:**")
                for link in content['links']:
                    st.markdown(f"- [{link}]({link})")
            if 'subgraph_pyvis' in content:
                st.components.v1.html(content['subgraph_pyvis'], height=600)
        else:
            st.write(content)
    """

        handle_prompt_block = """
# Capture and append new user prompt
if prompt := st.chat_input("Enter your prompt here:"):
    st.session_state.messages.append({"role": "user", "content": prompt})
    with st.chat_message("user"):
        st.write(prompt)
    """

        if chatbot.model:
            # --- Ollama-style streaming chatbot ---
            chatbot_content.append(
                f"""
{init_messages_block}

# Function to send prompt to Ollama API
def generate_query(messages):
    response = requests.post(
        "{chatbot.api_call.api_url}",
        json={{"model": "{chatbot.model}", "messages": messages, "stream": True}},
    )
    response.raise_for_status()
    return response

# Parse streaming response from Ollama
def parse_api_response(response):
    try:
        output = ""
        for line in response.iter_lines():
            body = json.loads(line)
            if "error" in body:
                raise Exception(f"API error: {{body['error']}}")
            if body.get("done", False):
                return {{"role": "assistant", "content": output}}
            output += body.get("message", {{}}).get("content", "")
    except Exception as e:
        return {{"role": "assistant", "content":
                f"Error while processing API response: {{str(e)}}"}}

# Simulated typing effect for responses
def response_generator(msg_content):
    for word in msg_content.split():
        yield word + " "
        time.sleep(0.1)
    yield "\\n"

{render_messages_block}

{handle_prompt_block}

    # Retrieve question and generate answer
    combined = "\\n".join(msg["content"] for msg in st.session_state.messages
                                                    if msg["role"] == "user")
    messages = [{{"role": "user", "content": combined}}]
    with st.spinner('Generating answer...'):       
        response = generate_query(messages)
        parsed_response = parse_api_response(response)

    # Add the assistant's response to the session state and display it
    st.session_state.messages.append(parsed_response)
    with st.chat_message("assistant"):
        st.write_stream(response_generator(parsed_response["content"]))
                """
            )
        else:
            # --- Standard (non-streaming) API chatbot ---
            chatbot_content.append(
                f"""
{init_messages_block}

# Function to send prompt to standard API
def generate_query(prompt):
    try:
        response = requests.post(
            "{chatbot.api_call.api_url}",
            json={{"prompt": prompt}},
            headers={chatbot.api_call.headers}
        )
        response.raise_for_status()
        return response.json()
    except requests.exceptions.RequestException as e:
        st.error(f"API request failed: {{str(e)}}")
        if hasattr(e, 'response') and e.response:
            try:
                error_details = e.response.json()
                st.error(f"Error details: {{error_details}}")
            except ValueError:
                st.error(f"Response text: {{e.response.text}}")
        return None

{render_messages_block}

{handle_prompt_block}

    with st.spinner('Generating answer...'):
        response = generate_query(prompt)

        if response:
            # Append and display assistant response
            st.session_state.messages.append({{
                "role": "assistant",
                "content": response
            }})
            with st.chat_message("assistant"):
                st.markdown(response.get('text', ''), unsafe_allow_html=True)
                if 'links' in response:
                    st.markdown("**Sources:**")
                    for link in response['links']:
                        st.markdown(f"- [{{link}}]({{link}})")
                if 'subgraph_pyvis' in response:
                    st.components.v1.html(response['subgraph_pyvis'], height=600)
        else:
            st.error("Failed to get response from API")
                """
            )

        if chatbot.caption:
            chatbot_content.append(
                self._format_text(
                    text=chatbot.caption, type="caption", text_align="left"
                )
            )

        return chatbot_content

    def _generate_component_imports(self, component: r.Component) -> List[str]:
        """
        Generate necessary imports for a component of the report.

        Parameters
        ----------
        component : r.Component
            The component for which to generate the required imports.
            The component can be of type:
            - PLOT
            - DATAFRAME

        Returns
        -------
        list : List[str]
            A list of import statements for the component.
        """
        # Dictionary to hold the imports for each component type
        components_imports = {
            "plot": {
                r.PlotType.ALTAIR: [
                    "import json",
                    "import altair as alt",
                    "import requests",
                ],
                r.PlotType.PLOTLY: ["import json", "import requests"],
                r.PlotType.INTERACTIVE_NETWORK: ["import requests"],
            },
            "dataframe": [
                "import pandas as pd",
                "from st_aggrid import AgGrid, GridOptionsBuilder",
                "from vuegen import table_utils",
            ],
            "markdown": ["import requests"],
            "chatbot": ["import time", "import json", "import requests"],
        }

        component_type = component.component_type
        component_imports = ["import streamlit as st"]

        # Add relevant imports based on component type and visualization tool
        if component_type == r.ComponentType.PLOT:
            plot_type = getattr(component, "plot_type", None)
            if plot_type in components_imports["plot"]:
                component_imports.extend(components_imports["plot"][plot_type])
        elif component_type == r.ComponentType.MARKDOWN:
            component_imports.extend(components_imports["markdown"])
        elif component_type == r.ComponentType.CHATBOT:
            component_imports.extend(components_imports["chatbot"])
        elif component_type == r.ComponentType.DATAFRAME:
            component_imports.extend(components_imports["dataframe"])
            component_imports.append("df_index = 1")

        # Return the list of import statements
        return component_imports<|MERGE_RESOLUTION|>--- conflicted
+++ resolved
@@ -844,14 +844,8 @@
                     dataframe_content.append(
                         textwrap.dedent(
                             f"""\
-<<<<<<< HEAD
-                        sheet_names = table_utils.get_sheet_names("{dataframe.file_path}")
-                        selected_sheet = st.selectbox("Select a sheet to display",
-                                                        options=sheet_names)
-=======
                         sheet_names = table_utils.get_sheet_names("{df_file_path.as_posix()}")
                         selected_sheet = st.selectbox("Select a sheet to display", options=sheet_names)
->>>>>>> 0d173fce
                         """
                         )
                     )
@@ -863,12 +857,7 @@
                 r.DataFrameFormat.XLSX.value_with_dot,
             ]:
                 dataframe_content.append(
-<<<<<<< HEAD
-                    f"df = pd.{read_function.__name__}('{dataframe.file_path}',"
-                    " sheet_name=selected_sheet)\n"
-=======
                     f"""df = pd.{read_function.__name__}('{df_file_path.as_posix()}', sheet_name=selected_sheet)\n"""
->>>>>>> 0d173fce
                 )
             else:
                 dataframe_content.append(
