--- conflicted
+++ resolved
@@ -5,14 +5,10 @@
 from pathlib import Path
 from typing import List
 
-import pandas as pd
 from streamlit.web import cli as stcli
 
 from . import report as r
-<<<<<<< HEAD
 from . import table_utils
-=======
->>>>>>> 7c419557
 from .utils import create_folder, generate_footer, get_relative_file_path, is_url
 from .utils.variables import make_valid_identifier
 
@@ -765,7 +761,6 @@
 
             # Load the DataFrame using the correct function
             read_function = read_function_mapping[file_extension]
-<<<<<<< HEAD
             if file_extension in [
                 r.DataFrameFormat.XLS.value_with_dot,
                 r.DataFrameFormat.XLSX.value_with_dot,
@@ -778,18 +773,6 @@
                     f"""df = pd.{read_function.__name__}('{df_file_path.as_posix()}')\n"""
                 )
             # ! Alternative to select box: iterate over sheets in DataFrame
-=======
-
-            # Build the file path (URL or local file)
-            if is_url(dataframe.file_path):
-                df_file_path = dataframe.file_path
-            else:
-                df_file_path = get_relative_file_path(dataframe.file_path)
-            dataframe_content.append(
-                f"""df = pd.{read_function.__name__}('{df_file_path.as_posix()}')\n"""
-            )
-
->>>>>>> 7c419557
             # Displays a DataFrame using AgGrid with configurable options.
             dataframe_content.append(
                 """
