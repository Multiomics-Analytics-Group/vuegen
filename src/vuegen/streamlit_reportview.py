--- conflicted
+++ resolved
@@ -430,10 +430,6 @@
 
         try:
             for section in self.report.sections[1:]:
-<<<<<<< HEAD
-=======
-                section_name_var = section.title.replace(" ", "_")
->>>>>>> 16dac664
                 self.report.logger.debug(
                     f"Processing section '{section.id}': '{section.title}' - {len(section.subsections)} subsection(s)"
                 )
@@ -456,7 +452,6 @@
                     self.report.logger.warning(
                         f"No subsections found in section: '{section.title}'. "
                         "To show content in the report, add subsections to the section."
-<<<<<<< HEAD
                     )
                     continue
 
@@ -469,21 +464,6 @@
                     )
                     try:
                         # Create subsection file
-=======
-                    )
-                    continue
-
-                # Iterate through subsections and integrate them into the section file
-                # subsection should have the subsection_file_path as file_path?
-                for subsection in section.subsections:
-                    self.report.logger.debug(
-                        f"Processing subsection '{subsection.id}': '{subsection.title} -"
-                        f" {len(subsection.components)} component(s)'"
-                    )
-                    try:
-                        # Create subsection file
-                        _subsection_name = make_valid_identifier(subsection.title)
->>>>>>> 16dac664
                         assert (
                             subsection.file_path is not None
                         ), "Missing relative file path to subsection"
