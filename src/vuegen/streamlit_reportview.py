import os
import subprocess
import sys
from typing import List

import pandas as pd
from streamlit.web.cli import _main_run as streamlit_run

from . import report as r
from .utils import create_folder, generate_footer, is_url
<<<<<<< HEAD


def streamlit_run(
    file,
    args=None,
    flag_options=None,
    **kwargs
) -> None:
    if args is None:
        args = []

    if flag_options is None:
        flag_options = {}

    import streamlit.web.bootstrap as bootstrap
    from streamlit.runtime.credentials import check_credentials

    bootstrap.load_config_options(flag_options=kwargs)

    check_credentials()

    bootstrap.run(file, False, args, flag_options)
=======
>>>>>>> 5f24bcc5


class StreamlitReportView(r.WebAppReportView):
    """
    A Streamlit-based implementation of the WebAppReportView abstract base class.
    """

    BASE_DIR = "streamlit_report"
    SECTIONS_DIR = os.path.join(BASE_DIR, "sections")
    STATIC_FILES_DIR = os.path.join(BASE_DIR, "static")
    REPORT_MANAG_SCRIPT = "report_manager.py"

    def __init__(
        self,
        report: r.Report,
        report_type: r.ReportType,
        streamlit_autorun: bool = False,
    ):
        super().__init__(report=report, report_type=report_type)
        self.streamlit_autorun = streamlit_autorun

    def generate_report(
        self, output_dir: str = SECTIONS_DIR, static_dir: str = STATIC_FILES_DIR
    ) -> None:
        """
        Generates the Streamlit report and creates Python files for each section and its subsections and plots.

        Parameters
        ----------
        output_dir : str, optional
            The folder where the generated report files will be saved (default is SECTIONS_DIR).
        static_dir : str, optional
            The folder where the static files will be saved (default is STATIC_FILES_DIR).
        """
        self.report.logger.debug(
            f"Generating '{self.report_type}' report in directory: '{output_dir}'"
        )

        # Create the output folder
        if create_folder(output_dir, is_nested=True):
            self.report.logger.info(f"Created output directory: '{output_dir}'")
        else:
            self.report.logger.info(f"Output directory already existed: '{output_dir}'")

        # Create the static folder
        if create_folder(static_dir):
            self.report.logger.info(
                f"Created output directory for static content: '{static_dir}'"
            )
        else:
            self.report.logger.info(
                f"Output directory for static content already existed: '{static_dir}'"
            )

        try:
            self.report.logger.debug("Processing app navigation code.")
            # Define the Streamlit imports and report manager content
            report_manag_content = []
            if self.report.logo:
                report_manag_content.append(
                    f"""import streamlit as st\n
st.set_page_config(layout="wide", page_title="{self.report.title}", page_icon="{self.report.logo}")
st.logo("{self.report.logo}")"""
                )
            else:
                report_manag_content.append(
                    f"""import streamlit as st\n
st.set_page_config(layout="wide", page_title="{self.report.title}")"""
                )
            report_manag_content.append(
                self._format_text(
                    text=self.report.title, type="header", level=1, color="#023858"
                )
            )

            # Initialize a dictionary to store the navigation structure
            report_manag_content.append("\nsections_pages = {}")

            # Generate the home page and update the report manager content
            self._generate_home_section(
                output_dir=output_dir, report_manag_content=report_manag_content
            )

            for section in self.report.sections:
                # Create a folder for each section
                subsection_page_vars = []
                section_name_var = section.title.replace(" ", "_")
                section_dir_path = os.path.join(output_dir, section_name_var)

                if create_folder(section_dir_path):
                    self.report.logger.debug(
                        f"Created section directory: {section_dir_path}"
                    )
                else:
                    self.report.logger.debug(
                        f"Section directory already existed: {section_dir_path}"
                    )

                for subsection in section.subsections:
                    subsection_name_var = subsection.title.replace(" ", "_")
                    subsection_file_path = os.path.join(
                        section_name_var, subsection_name_var + ".py"
                    )

                    # Create a Page object for each subsection and add it to the home page content
                    report_manag_content.append(
                        f"{subsection_name_var} = st.Page('{subsection_file_path}', title='{subsection.title}')"
                    )
                    subsection_page_vars.append(subsection_name_var)

                # Add all subsection Page objects to the corresponding section
                report_manag_content.append(
                    f"sections_pages['{section.title}'] = [{', '.join(subsection_page_vars)}]\n"
                )

            # Add navigation object to the home page content
            report_manag_content.append(
                f"""report_nav = st.navigation(sections_pages)
report_nav.run()"""
            )

            # Write the navigation and general content to a Python file
            with open(
                os.path.join(output_dir, self.REPORT_MANAG_SCRIPT), "w"
            ) as nav_manager:
                nav_manager.write("\n".join(report_manag_content))
                self.report.logger.info(
                    f"Created app navigation script: {self.REPORT_MANAG_SCRIPT}"
                )

            # Create Python files for each section and its subsections and plots
            self._generate_sections(output_dir=output_dir)
        except Exception as e:
            self.report.logger.error(
                f"An error occurred while generating the report: {str(e)}"
            )
            raise

    def run_report(self, output_dir: str = SECTIONS_DIR) -> None:
        """
        Runs the generated Streamlit report.

        Parameters
        ----------
        output_dir : str, optional
            The folder where the report was generated (default is SECTIONS_DIR).
        """
        if self.streamlit_autorun:
            self.report.logger.info(
                f"Running '{self.report.title}' {self.report_type} report."
            )
<<<<<<< HEAD
            self.report.logger.debug(
                f"Running Streamlit report from directory: {output_dir}"
            )
            # command = [
            #     sys.executable, # ! will be vuegen main script, not the Python Interpreter
            #     "-m",
            #     "streamlit",
            #     "run",
            #     os.path.join(output_dir, self.REPORT_MANAG_SCRIPT),
            # ]
            self.report.logger.debug(sys.executable)
            self.report.logger.debug(sys.path)
            try:
                # ! streamlit is not known in packaged app
                # self.report.logger.debug(f"Running command: {' '.join(command)}")
                # subprocess.run(
                #     command,
                #     check=True,
                # )
                target_file = os.path.join(output_dir, self.REPORT_MANAG_SCRIPT)
                self.report.logger.debug(
                    f"Running Streamlit report from file: {target_file}"
                )
                streamlit_run(target_file)
=======
            try:
                subprocess.run(
                    [
                        "streamlit",
                        "run",
                        os.path.join(output_dir, self.REPORT_MANAG_SCRIPT),
                    ],
                    check=True,
                )
>>>>>>> 5f24bcc5
            except KeyboardInterrupt:
                print("Streamlit process interrupted.")
            except subprocess.CalledProcessError as e:
                self.report.logger.error(f"Error running Streamlit report: {str(e)}")
                raise
        else:
            # If autorun is False, print instructions for manual execution
            self.report.logger.info(
                f"All the scripts to build the Streamlit app are available at {output_dir}"
            )
            self.report.logger.info(
                f"To run the Streamlit app, use the following command:"
            )
            self.report.logger.info(
                f"streamlit run {os.path.join(output_dir, self.REPORT_MANAG_SCRIPT)}"
            )
            msg = (
                f"\nAll the scripts to build the Streamlit app are available at: {output_dir}\n\n"
                f"To run the Streamlit app, use the following command:\n\n"
                f"\tstreamlit run {os.path.join(output_dir, self.REPORT_MANAG_SCRIPT)}"
            )
            print(msg)

    def _format_text(
        self,
        text: str,
        type: str,
        level: int = 1,
        color: str = "#000000",
        text_align: str = "center",
    ) -> str:
        """
        Generates a Streamlit markdown text string with the specified level and color.

        Parameters
        ----------
        text : str
            The text to be formatted.
        type : str
            The type of the text (e.g., 'header', 'paragraph').
        level : int, optional
            If the text is a header, the level of the header (e.g., 1 for h1, 2 for h2, etc.).
        color : str, optional
            The color of the header text.
        text_align : str, optional
            The text alignment.

        Returns
        -------
        str
            A formatted markdown string for the specified text.
        """
        if type == "header":
            tag = f"h{level}"
        elif type == "paragraph":
            tag = "p"

        return f"""st.markdown('''<{tag} style='text-align: {text_align}; color: {color};'>{text}</{tag}>''', unsafe_allow_html=True)"""

    def _generate_home_section(
        self, output_dir: str, report_manag_content: list
    ) -> None:
        """
        Generates the homepage for the report and updates the report manager content.

        Parameters
        ----------
        output_dir : str
            The folder where the homepage files will be saved.
        report_manag_content : list
            A list to store the content that will be written to the report manager file.
        """
        self.report.logger.debug("Processing home section.")

        try:
            # Create folder for the home page
            home_dir_path = os.path.join(output_dir, "Home")
            if create_folder(home_dir_path):
                self.report.logger.debug(f"Created home directory: {home_dir_path}")
            else:
                self.report.logger.debug(
                    f"Home directory already existed: {home_dir_path}"
                )

            # Create the home page content
            home_content = []
            home_content.append(f"import streamlit as st")
            if self.report.description:
                home_content.append(
                    self._format_text(text=self.report.description, type="paragraph")
                )
            if self.report.graphical_abstract:
                home_content.append(
                    f"\nst.image('{self.report.graphical_abstract}', use_column_width=True)"
                )

            # Define the footer variable and add it to the home page content
            home_content.append("footer = '''" + generate_footer() + "'''\n")
            home_content.append("st.markdown(footer, unsafe_allow_html=True)\n")

            # Write the home page content to a Python file
            home_page_path = os.path.join(home_dir_path, "Homepage.py")
            with open(home_page_path, "w") as home_page:
                home_page.write("\n".join(home_content))
            self.report.logger.info(f"Home page content written to '{home_page_path}'.")

            # Add the home page to the report manager content
            report_manag_content.append(
                f"homepage = st.Page('Home/Homepage.py', title='Homepage')"
            )
            report_manag_content.append(f"sections_pages['Home'] = [homepage]\n")
            self.report.logger.info("Home page added to the report manager content.")
        except Exception as e:
            self.report.logger.error(f"Error generating the home section: {str(e)}")
            raise

    def _generate_sections(self, output_dir: str) -> None:
        """
        Generates Python files for each section in the report, including subsections and its components (plots, dataframes, markdown).

        Parameters
        ----------
        output_dir : str
            The folder where section files will be saved.
        """
        self.report.logger.info("Starting to generate sections for the report.")

        try:
            for section in self.report.sections:
                section_name_var = section.title.replace(" ", "_")
                self.report.logger.debug(
                    f"Processing section '{section.id}': '{section.title}' - {len(section.subsections)} subsection(s)"
                )

                if section.subsections:
                    # Iterate through subsections and integrate them into the section file
                    for subsection in section.subsections:
                        self.report.logger.debug(
                            f"Processing subsection '{subsection.id}': '{subsection.title} - {len(subsection.components)} component(s)'"
                        )
                        try:
                            # Create subsection file
                            subsection_file_path = os.path.join(
                                output_dir,
                                section_name_var,
                                subsection.title.replace(" ", "_") + ".py",
                            )

                            # Generate content and imports for the subsection
                            subsection_content, subsection_imports = (
                                self._generate_subsection(subsection)
                            )

                            # Flatten the subsection_imports into a single list
                            flattened_subsection_imports = [
                                imp for sublist in subsection_imports for imp in sublist
                            ]

                            # Remove duplicated imports
                            unique_imports = list(set(flattened_subsection_imports))

                            # Write everything to the subsection file
                            with open(subsection_file_path, "w") as subsection_file:
                                # Write imports at the top of the file
                                subsection_file.write(
                                    "\n".join(unique_imports) + "\n\n"
                                )

                                # Write the subsection content (descriptions, plots)
                                subsection_file.write("\n".join(subsection_content))

                            self.report.logger.info(
                                f"Subsection file created: '{subsection_file_path}'"
                            )
                        except Exception as subsection_error:
                            self.report.logger.error(
                                f"Error processing subsection '{subsection.id}' '{subsection.title}' in section  '{section.id}' '{section.title}': {str(subsection_error)}"
                            )
                            raise
                else:
                    self.report.logger.warning(
                        f"No subsections found in section: '{section.title}'. To show content in the report, add subsections to the section."
                    )
        except Exception as e:
            self.report.logger.error(f"Error generating sections: {str(e)}")
            raise

    def _generate_subsection(self, subsection) -> tuple[List[str], List[str]]:
        """
        Generate code to render components (plots, dataframes, markdown) in the given subsection,
        creating imports and content for the subsection based on the component type.

        Parameters
        ----------
        subsection : Subsection
            The subsection containing the components.

        Returns
        -------
        tuple : (List[str], List[str])
            - list of subsection content lines (List[str])
            - list of imports for the subsection (List[str])
        """
        subsection_content = []
        subsection_imports = []

        # Add subsection header and description
        subsection_content.append(
            self._format_text(
                text=subsection.title, type="header", level=3, color="#023558"
            )
        )
        if subsection.description:
            subsection_content.append(
                self._format_text(text=subsection.description, type="paragraph")
            )

        for component in subsection.components:
            # Write imports if not already done
            component_imports = self._generate_component_imports(component)
            subsection_imports.append(component_imports)

            # Handle different types of components
            if component.component_type == r.ComponentType.PLOT:
                subsection_content.extend(self._generate_plot_content(component))
            elif component.component_type == r.ComponentType.DATAFRAME:
                subsection_content.extend(self._generate_dataframe_content(component))
            # If md files is called "description.md", do not include it in the report
            elif (
                component.component_type == r.ComponentType.MARKDOWN
                and component.title.lower() != "description"
            ):
                subsection_content.extend(self._generate_markdown_content(component))
            elif component.component_type == r.ComponentType.HTML:
                subsection_content.extend(self._generate_html_content(component))
            elif component.component_type == r.ComponentType.APICALL:
                subsection_content.extend(self._generate_apicall_content(component))
            elif component.component_type == r.ComponentType.CHATBOT:
                subsection_content.extend(self._generate_chatbot_content(component))
            else:
                self.report.logger.warning(
                    f"Unsupported component type '{component.component_type}' in subsection: {subsection.title}"
                )

        # Define the footer variable and add it to the home page content
        subsection_content.append("footer = '''" + generate_footer() + "'''\n")
        subsection_content.append("st.markdown(footer, unsafe_allow_html=True)\n")

        self.report.logger.info(
            f"Generated content and imports for subsection: '{subsection.title}'"
        )
        return subsection_content, subsection_imports

    def _generate_plot_content(
        self, plot, static_dir: str = STATIC_FILES_DIR
    ) -> List[str]:
        """
        Generate content for a plot component based on the plot type (static or interactive).

        Parameters
        ----------
        plot : Plot
            The plot component to generate content for.

        Returns
        -------
        list : List[str]
            The list of content lines for the plot.
        static_dir : str, optional
            The folder where the static files will be saved (default is STATIC_FILES_DIR).
        """
        plot_content = []
        # Add title
        plot_content.append(
            self._format_text(text=plot.title, type="header", level=4, color="#2b8cbe")
        )

        # Add content for the different plot types
        try:
            if plot.plot_type == r.PlotType.STATIC:
                plot_content.append(
                    f"\nst.image('{plot.file_path}', caption='{plot.caption}', use_column_width=True)\n"
                )
            elif plot.plot_type == r.PlotType.PLOTLY:
                plot_content.append(self._generate_plot_code(plot))
            elif plot.plot_type == r.PlotType.ALTAIR:
                plot_content.append(self._generate_plot_code(plot))
            elif plot.plot_type == r.PlotType.INTERACTIVE_NETWORK:
                networkx_graph = plot.read_network()
                if isinstance(networkx_graph, tuple):
                    # If network_data is a tuple, separate the network and html file path
                    networkx_graph, html_plot_file = networkx_graph
                else:
                    # Otherwise, create and save a new pyvis network from the netowrkx graph
                    html_plot_file = os.path.join(
                        static_dir, f"{plot.title.replace(' ', '_')}.html"
                    )
                    pyvis_graph = plot.create_and_save_pyvis_network(
                        networkx_graph, html_plot_file
                    )

                # Add number of nodes and edges to the plor conetnt
                num_nodes = networkx_graph.number_of_nodes()
                num_edges = networkx_graph.number_of_edges()

                # Determine whether the file path is a URL or a local file
                if is_url(html_plot_file):
                    plot_content.append(
                        f"""
response = requests.get('{html_plot_file}')
response.raise_for_status()
html_data = response.text\n"""
                    )
                else:
                    plot_content.append(
                        f"""
with open('{html_plot_file}', 'r') as f:
    html_data = f.read()\n"""
                    )

                # Append the code for additional information (nodes and edges count)
                plot_content.append(
                    f"""
st.markdown(f"<p style='text-align: center; color: black;'> <b>Number of nodes:</b> {num_nodes} </p>", unsafe_allow_html=True)
st.markdown(f"<p style='text-align: center; color: black;'> <b>Number of relationships:</b> {num_edges} </p>", unsafe_allow_html=True)\n"""
                )

                # Add the specific code for visualization
                plot_content.append(self._generate_plot_code(plot))
            else:
                self.report.logger.warning(f"Unsupported plot type: {plot.plot_type}")
        except Exception as e:
            self.report.logger.error(
                f"Error generating content for '{plot.plot_type}' plot '{plot.id}' '{plot.title}': {str(e)}"
            )
            raise

        self.report.logger.info(
            f"Successfully generated content for plot '{plot.id}': '{plot.title}'"
        )
        return plot_content

    def _generate_plot_code(self, plot) -> str:
        """
        Create the plot code based on its visualization tool.

        Parameters
        ----------
        plot : Plot
            The plot component to generate the code template for.
        output_file: str, optional
            The output html file name to be displayed with a pyvis plot.
        Returns
        -------
        str
            The generated plot code as a string.
        """
        # If the file path is a URL, generate code to fetch content via requests
        if is_url(plot.file_path):
            plot_code = f"""
response = requests.get('{plot.file_path}')
response.raise_for_status()
plot_json = json.loads(response.text)\n"""
        else:  # If it's a local file
            plot_code = f"""
with open('{os.path.join(plot.file_path)}', 'r') as plot_file:
    plot_json = json.load(plot_file)\n"""

        # Add specific code for each visualization tool
        if plot.plot_type == r.PlotType.PLOTLY:
            plot_code += "st.plotly_chart(plot_json, use_container_width=True)\n"

        elif plot.plot_type == r.PlotType.ALTAIR:
            plot_code += """
altair_plot = alt.Chart.from_dict(plot_json)
st.vega_lite_chart(json.loads(altair_plot.to_json()), use_container_width=True)\n"""

        elif plot.plot_type == r.PlotType.INTERACTIVE_NETWORK:
            plot_code = """# Streamlit checkbox for controlling the layout
control_layout = st.checkbox('Add panel to control layout', value=True)
net_html_height = 1200 if control_layout else 630
# Load HTML into HTML component for display on Streamlit
st.components.v1.html(html_data, height=net_html_height)\n"""
        return plot_code

    def _generate_dataframe_content(self, dataframe) -> List[str]:
        """
        Generate content for a DataFrame component.

        Parameters
        ----------
        dataframe : DataFrame
            The dataframe component to generate content for.

        Returns
        -------
        list : List[str]
            The list of content lines for the DataFrame.
        """
        dataframe_content = []
        # Add title
        dataframe_content.append(
            self._format_text(
                text=dataframe.title, type="header", level=4, color="#2b8cbe"
            )
        )

        # Mapping of file extensions to read functions
        read_function_mapping = {
            r.DataFrameFormat.CSV.value_with_dot: pd.read_csv,
            r.DataFrameFormat.PARQUET.value_with_dot: pd.read_parquet,
            r.DataFrameFormat.TXT.value_with_dot: pd.read_table,
            r.DataFrameFormat.XLS.value_with_dot: pd.read_excel,
            r.DataFrameFormat.XLSX.value_with_dot: pd.read_excel,
        }

        try:
            # Check if the file extension matches any DataFrameFormat value
            file_extension = os.path.splitext(dataframe.file_path)[1].lower()
            if not any(
                file_extension == fmt.value_with_dot for fmt in r.DataFrameFormat
            ):
                self.report.logger.error(
                    f"Unsupported file extension: {file_extension}. Supported extensions are: {', '.join(fmt.value for fmt in r.DataFrameFormat)}."
                )

            # Load the DataFrame using the correct function
            read_function = read_function_mapping[file_extension]
            dataframe_content.append(
                f"""df = pd.{read_function.__name__}('{dataframe.file_path}')"""
            )

            # Displays a DataFrame using AgGrid with configurable options.
            dataframe_content.append(
                """
# Displays a DataFrame using AgGrid with configurable options.
grid_builder = GridOptionsBuilder.from_dataframe(df)
grid_builder.configure_default_column(editable=True, groupable=True)
grid_builder.configure_side_bar(filters_panel=True, columns_panel=True)
grid_builder.configure_selection(selection_mode="multiple")
grid_builder.configure_pagination(enabled=True, paginationAutoPageSize=False, paginationPageSize=20)
grid_options = grid_builder.build()

AgGrid(df, gridOptions=grid_options)

# Button to download the df
df_csv = df.to_csv(sep=',', header=True, index=False).encode('utf-8')
st.download_button(
    label="Download dataframe as CSV",
    data=df_csv,
    file_name=f"dataframe_{df_index}.csv",
    mime='text/csv',
    key=f"download_button_{df_index}")
df_index += 1"""
            )
        except Exception as e:
            self.report.logger.error(
                f"Error generating content for DataFrame: {dataframe.title}. Error: {str(e)}"
            )
            raise

        # Add caption if available
        if dataframe.caption:
            dataframe_content.append(
                self._format_text(
                    text=dataframe.caption, type="caption", text_align="left"
                )
            )

        self.report.logger.info(
            f"Successfully generated content for DataFrame: '{dataframe.title}'"
        )
        return dataframe_content

    def _generate_markdown_content(self, markdown) -> List[str]:
        """
        Generate content for a Markdown component.

        Parameters
        ----------
        markdown : MARKDOWN
            The markdown component to generate content for.

        Returns
        -------
        list : List[str]
            The list of content lines for the markdown.
        """
        markdown_content = []

        # Add title
        markdown_content.append(
            self._format_text(
                text=markdown.title, type="header", level=4, color="#2b8cbe"
            )
        )
        try:
            # If the file path is a URL, generate code to fetch content via requests
            if is_url(markdown.file_path):
                markdown_content.append(
                    f"""
response = requests.get('{markdown.file_path}')
response.raise_for_status()
markdown_content = response.text\n"""
                )
            else:  # If it's a local file
                markdown_content.append(
                    f"""
with open('{os.path.join("..", markdown.file_path)}', 'r') as markdown_file:
    markdown_content = markdown_file.read()\n"""
                )
            # Code to display md content
            markdown_content.append(
                "st.markdown(markdown_content, unsafe_allow_html=True)\n"
            )
        except Exception as e:
            self.report.logger.error(
                f"Error generating content for Markdown: {markdown.title}. Error: {str(e)}"
            )
            raise

        # Add caption if available
        if markdown.caption:
            markdown_content.append(
                self._format_text(
                    text=markdown.caption, type="caption", text_align="left"
                )
            )

        self.report.logger.info(
            f"Successfully generated content for Markdown: '{markdown.title}'"
        )
        return markdown_content

    def _generate_html_content(self, html) -> List[str]:
        """
        Generate content for an HTML component in a Streamlit app.

        Parameters
        ----------
        html : HTML
            The HTML component to generate content for.

        Returns
        -------
        list : List[str]
            The list of content lines for the HTML display.
        """
        html_content = []

        # Add title
        html_content.append(
            self._format_text(text=html.title, type="header", level=4, color="#2b8cbe")
        )

        try:
            if is_url(html.file_path):
                # If it's a URL, fetch content dynamically
                html_content.append(
                    f"""
response = requests.get('{html.file_path}')
response.raise_for_status()
html_content = response.text\n"""
                )
            else:
                # If it's a local file
                html_content.append(
                    f"""
with open('{os.path.join("..", html.file_path)}', 'r', encoding='utf-8') as html_file:
    html_content = html_file.read()\n"""
                )

            # Display HTML content using Streamlit
            html_content.append(
                "st.components.v1.html(html_content, height=600, scrolling=True)\n"
            )

        except Exception as e:
            self.report.logger.error(
                f"Error generating content for HTML: {html.title}. Error: {str(e)}"
            )
            raise

        # Add caption if available
        if html.caption:
            html_content.append(
                self._format_text(text=html.caption, type="caption", text_align="left")
            )

        self.report.logger.info(
            f"Successfully generated content for HTML: '{html.title}'"
        )
        return html_content

    def _generate_apicall_content(self, apicall) -> List[str]:
        """
        Generate content for a Markdown component.

        Parameters
        ----------
        apicall : APICall
            The apicall component to generate content for.

        Returns
        -------
        list : List[str]
            The list of content lines for the apicall.
        """
        apicall_content = []

        # Add tile
        apicall_content.append(
            self._format_text(
                text=apicall.title, type="header", level=4, color="#2b8cbe"
            )
        )
        try:
            apicall_response = apicall.make_api_request(method="GET")
            apicall_content.append(f"""st.write({apicall_response})\n""")
        except Exception as e:
            self.report.logger.error(
                f"Error generating content for APICall: {apicall.title}. Error: {str(e)}"
            )
            raise

        # Add caption if available
        if apicall.caption:
            apicall_content.append(
                self._format_text(
                    text=apicall.caption, type="caption", text_align="left"
                )
            )

        self.report.logger.info(
            f"Successfully generated content for APICall: '{apicall.title}'"
        )
        return apicall_content

    def _generate_chatbot_content(self, chatbot) -> List[str]:
        """
        Generate content for a ChatBot component.

        Parameters
        ----------
        chatbot : ChatBot
            The ChatBot component to generate content for.

        Returns
        -------
        list : List[str]
            The list of content lines for the ChatBot.
        """
        chatbot_content = []

        # Add title
        chatbot_content.append(
            self._format_text(
                text=chatbot.title, type="header", level=4, color="#2b8cbe"
            )
        )

        # Chatbot logic for embedding in the web application
        chatbot_content.append(
            f"""
def generate_query(messages):
    response = requests.post(
        "{chatbot.api_call.api_url}",
        json={{"model": "{chatbot.model}", "messages": messages, "stream": True}},
    )
    response.raise_for_status()
    return response               

def parse_api_response(response):
    try:
        output = ""
        for line in response.iter_lines():
            body = json.loads(line)
            if "error" in body:
                raise Exception(f"API error: {{body['error']}}")
            if body.get("done", False):
                return {{"role": "assistant", "content": output}}
            output += body.get("message", {{}}).get("content", "")
    except Exception as e:
        return {{"role": "assistant", "content": f"Error while processing API response: {{str(e)}}"}}

def response_generator(msg_content):
    for word in msg_content.split():
        yield word + " "
        time.sleep(0.1)
    yield "\\n"

# Chatbot interaction in the app
if 'messages' not in st.session_state:
    st.session_state['messages'] = []

# Display chat history
for message in st.session_state['messages']:
    with st.chat_message(message['role']):
        st.write(message['content'])

# Handle new input from the user
if prompt := st.chat_input("Enter your prompt here:"):
    # Add user's question to the session state                           
    st.session_state.messages.append({{"role": "user", "content": prompt}})
    with st.chat_message("user"):
        st.write(prompt)
    
    # Retrieve question and generate answer
    combined = "\\n".join(msg["content"] for msg in st.session_state.messages if msg["role"] == "user")
    messages = [{{"role": "user", "content": combined}}]
    with st.spinner('Generating answer...'):                       
        response = generate_query(messages)
        parsed_response = parse_api_response(response)
                               
    # Add the assistant's response to the session state and display it
    st.session_state.messages.append(parsed_response)
    with st.chat_message("assistant"):
        st.write_stream(response_generator(parsed_response["content"]))
    """
        )

        # Add caption if available
        if chatbot.caption:
            chatbot_content.append(
                self._format_text(
                    text=chatbot.caption, type="caption", text_align="left"
                )
            )

        self.report.logger.info(
            f"Successfully generated content for ChatBot: '{chatbot.title}'"
        )
        return chatbot_content

    def _generate_component_imports(self, component: r.Component) -> List[str]:
        """
        Generate necessary imports for a component of the report.

        Parameters
        ----------
        component : r.Component
            The component for which to generate the required imports. The component can be of type:
            - PLOT
            - DATAFRAME

        Returns
        -------
        list : List[str]
            A list of import statements for the component.
        """
        # Dictionary to hold the imports for each component type
        components_imports = {
            "plot": {
                r.PlotType.ALTAIR: [
                    "import json",
                    "import altair as alt",
                    "import requests",
                ],
                r.PlotType.PLOTLY: ["import json", "import requests"],
                r.PlotType.INTERACTIVE_NETWORK: ["import requests"],
            },
            "dataframe": [
                "import pandas as pd",
                "from st_aggrid import AgGrid, GridOptionsBuilder",
            ],
            "markdown": ["import requests"],
            "chatbot": ["import time", "import json", "import requests"],
        }

        component_type = component.component_type
        component_imports = ["import streamlit as st"]

        # Add relevant imports based on component type and visualization tool
        if component_type == r.ComponentType.PLOT:
            plot_type = getattr(component, "plot_type", None)
            if plot_type in components_imports["plot"]:
                component_imports.extend(components_imports["plot"][plot_type])
        elif component_type == r.ComponentType.MARKDOWN:
            component_imports.extend(components_imports["markdown"])
        elif component_type == r.ComponentType.CHATBOT:
            component_imports.extend(components_imports["chatbot"])
        elif component_type == r.ComponentType.DATAFRAME:
            component_imports.extend(components_imports["dataframe"])
            component_imports.append("df_index = 1")

        # Return the list of import statements
        return component_imports<|MERGE_RESOLUTION|>--- conflicted
+++ resolved
@@ -8,7 +8,6 @@
 
 from . import report as r
 from .utils import create_folder, generate_footer, is_url
-<<<<<<< HEAD
 
 
 def streamlit_run(
@@ -31,8 +30,6 @@
     check_credentials()
 
     bootstrap.run(file, False, args, flag_options)
-=======
->>>>>>> 5f24bcc5
 
 
 class StreamlitReportView(r.WebAppReportView):
@@ -184,7 +181,6 @@
             self.report.logger.info(
                 f"Running '{self.report.title}' {self.report_type} report."
             )
-<<<<<<< HEAD
             self.report.logger.debug(
                 f"Running Streamlit report from directory: {output_dir}"
             )
@@ -209,7 +205,9 @@
                     f"Running Streamlit report from file: {target_file}"
                 )
                 streamlit_run(target_file)
-=======
+            self.report.logger.info(
+                f"Running '{self.report.title}' {self.report_type} report."
+            )
             try:
                 subprocess.run(
                     [
@@ -219,7 +217,6 @@
                     ],
                     check=True,
                 )
->>>>>>> 5f24bcc5
             except KeyboardInterrupt:
                 print("Streamlit process interrupted.")
             except subprocess.CalledProcessError as e:
@@ -1006,4 +1003,6 @@
             component_imports.append("df_index = 1")
 
         # Return the list of import statements
+        return component_imports     
+
         return component_imports