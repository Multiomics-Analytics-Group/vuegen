import os
import subprocess
<<<<<<< HEAD
import sys
=======
from pathlib import Path
>>>>>>> 99985d50
from typing import List

import pandas as pd
from streamlit.web import cli as stcli

from . import report as r
from .utils import create_folder, generate_footer, is_url


class StreamlitReportView(r.WebAppReportView):
    """
    A Streamlit-based implementation of the WebAppReportView abstract base class.
    """

    BASE_DIR = "streamlit_report"
    SECTIONS_DIR = Path(BASE_DIR) / "sections"
    STATIC_FILES_DIR = Path(BASE_DIR) / "static"
    REPORT_MANAG_SCRIPT = "report_manager.py"

    def __init__(
        self,
        report: r.Report,
        report_type: r.ReportType,
        streamlit_autorun: bool = False,
    ):
        super().__init__(report=report, report_type=report_type)
        self.streamlit_autorun = streamlit_autorun
        self.BUNDLED_EXECUTION = False
        if getattr(sys, "frozen", False) and hasattr(sys, "_MEIPASS"):
            self.report.logger.info("running in a PyInstaller bundle")
            self.BUNDLED_EXECUTION = True
        else:
            self.report.logger.info("running in a normal Python process")

    def generate_report(
        self, output_dir: str = SECTIONS_DIR, static_dir: str = STATIC_FILES_DIR
    ) -> None:
        """
        Generates the Streamlit report and creates Python files for each section and its subsections and plots.

        Parameters
        ----------
        output_dir : str, optional
            The folder where the generated report files will be saved (default is SECTIONS_DIR).
        static_dir : str, optional
            The folder where the static files will be saved (default is STATIC_FILES_DIR).
        """
        self.report.logger.debug(
            f"Generating '{self.report_type}' report in directory: '{output_dir}'"
        )

        # Create the output folder
        if create_folder(output_dir, is_nested=True):
            self.report.logger.info(f"Created output directory: '{output_dir}'")
        else:
            self.report.logger.info(f"Output directory already existed: '{output_dir}'")

        # Create the static folder
        if create_folder(static_dir):
            self.report.logger.info(
                f"Created output directory for static content: '{static_dir}'"
            )
        else:
            self.report.logger.info(
                f"Output directory for static content already existed: '{static_dir}'"
            )

        try:
            self.report.logger.debug("Processing app navigation code.")
            # Define the Streamlit imports and report manager content
            report_manag_content = []
            if self.report.logo:
                report_manag_content.append(
                    f"""import streamlit as st\n
st.set_page_config(layout="wide", page_title="{self.report.title}", page_icon="{self.report.logo}")
st.logo("{self.report.logo}")"""
                )
            else:
                report_manag_content.append(
                    f"""import streamlit as st\n
st.set_page_config(layout="wide", page_title="{self.report.title}")"""
                )
            report_manag_content.append(
                self._format_text(
                    text=self.report.title, type="header", level=1, color="#023858"
                )
            )

            # Initialize a dictionary to store the navigation structure
            report_manag_content.append("\nsections_pages = {}")

            # Generate the home page and update the report manager content
            self._generate_home_section(
                output_dir=output_dir, report_manag_content=report_manag_content
            )

            for section in self.report.sections:
                # Create a folder for each section
                subsection_page_vars = []
                section_name_var = section.title.replace(" ", "_")
                section_dir_path = Path(output_dir) / section_name_var

                if create_folder(section_dir_path):
                    self.report.logger.debug(
                        f"Created section directory: {section_dir_path}"
                    )
                else:
                    self.report.logger.debug(
                        f"Section directory already existed: {section_dir_path}"
                    )

                for subsection in section.subsections:
                    subsection_name_var = subsection.title.replace(" ", "_")
                    subsection_file_path = (
                        Path(section_name_var) / f"{subsection_name_var}.py"
                    ).as_posix()  # Make sure it's Posix Paths

                    # Create a Page object for each subsection and add it to the home page content
                    report_manag_content.append(
                        f"{subsection_name_var} = st.Page('{subsection_file_path}', title='{subsection.title}')"
                    )
                    subsection_page_vars.append(subsection_name_var)

                # Add all subsection Page objects to the corresponding section
                report_manag_content.append(
                    f"sections_pages['{section.title}'] = [{', '.join(subsection_page_vars)}]\n"
                )

            # Add navigation object to the home page content
            report_manag_content.append(
                f"""report_nav = st.navigation(sections_pages)
report_nav.run()"""
            )

            # Write the navigation and general content to a Python file
            with open(Path(output_dir) / self.REPORT_MANAG_SCRIPT, "w") as nav_manager:
                nav_manager.write("\n".join(report_manag_content))
                self.report.logger.info(
                    f"Created app navigation script: {self.REPORT_MANAG_SCRIPT}"
                )

            # Create Python files for each section and its subsections and plots
            self._generate_sections(output_dir=output_dir)
        except Exception as e:
            self.report.logger.error(
                f"An error occurred while generating the report: {str(e)}"
            )
            raise

    def run_report(self, output_dir: str = SECTIONS_DIR) -> None:
        """
        Runs the generated Streamlit report.

        Parameters
        ----------
        output_dir : str, optional
            The folder where the report was generated (default is SECTIONS_DIR).
        """
        if self.streamlit_autorun:
            self.report.logger.info(
                f"Running '{self.report.title}' {self.report_type} report."
            )
            self.report.logger.debug(
                f"Running Streamlit report from directory: {output_dir}"
            )
            # ! using pyinstaller: vuegen main script as executable, not the Python Interpreter
            msg = f"{sys.executable = }"
            self.report.logger.debug(msg)
            try:
                # ! streamlit  command option is not known in packaged app
                target_file = os.path.join(output_dir, self.REPORT_MANAG_SCRIPT)
                self.report.logger.debug(
                    f"Running Streamlit report from file: {target_file}"
                )
                if self.BUNDLED_EXECUTION:
                    args = [
                        "streamlit",
                        "run",
<<<<<<< HEAD
                        target_file,
                        "--global.developmentMode=false",
                    ]
                    sys.argv = args

                    sys.exit(stcli.main())
                else:
                    self.report.logger.debug("Run using subprocess.")
                    subprocess.run(
                        [sys.executable, "-m", "streamlit", "run", target_file],
                        check=True,
                    )
=======
                        Path(output_dir) / self.REPORT_MANAG_SCRIPT,
                    ],
                    check=True,
                )
>>>>>>> 99985d50
            except KeyboardInterrupt:
                print("Streamlit process interrupted.")
            except subprocess.CalledProcessError as e:
                self.report.logger.error(f"Error running Streamlit report: {str(e)}")
                raise
        else:
            # If autorun is False, print instructions for manual execution
            self.report.logger.info(
                f"All the scripts to build the Streamlit app are available at {output_dir}"
            )
            self.report.logger.info(
                f"To run the Streamlit app, use the following command:"
            )
            self.report.logger.info(
                f"streamlit run {Path(output_dir) / self.REPORT_MANAG_SCRIPT}"
            )
            msg = (
                f"\nAll the scripts to build the Streamlit app are available at: {output_dir}\n\n"
                f"To run the Streamlit app, use the following command:\n\n"
                f"\tstreamlit run {Path(output_dir) / self.REPORT_MANAG_SCRIPT}"
            )
            print(msg)

    def _format_text(
        self,
        text: str,
        type: str,
        level: int = 1,
        color: str = "#000000",
        text_align: str = "center",
    ) -> str:
        """
        Generates a Streamlit markdown text string with the specified level and color.

        Parameters
        ----------
        text : str
            The text to be formatted.
        type : str
            The type of the text (e.g., 'header', 'paragraph').
        level : int, optional
            If the text is a header, the level of the header (e.g., 1 for h1, 2 for h2, etc.).
        color : str, optional
            The color of the header text.
        text_align : str, optional
            The text alignment.

        Returns
        -------
        str
            A formatted markdown string for the specified text.
        """
        if type == "header":
            tag = f"h{level}"
        elif type == "paragraph":
            tag = "p"

        return f"""st.markdown('''<{tag} style='text-align: {text_align}; color: {color};'>{text}</{tag}>''', unsafe_allow_html=True)"""

    def _generate_home_section(
        self, output_dir: str, report_manag_content: list
    ) -> None:
        """
        Generates the homepage for the report and updates the report manager content.

        Parameters
        ----------
        output_dir : str
            The folder where the homepage files will be saved.
        report_manag_content : list
            A list to store the content that will be written to the report manager file.
        """
        self.report.logger.debug("Processing home section.")

        try:
            # Create folder for the home page
            home_dir_path = Path(output_dir) / "Home"
            if create_folder(home_dir_path):
                self.report.logger.debug(f"Created home directory: {home_dir_path}")
            else:
                self.report.logger.debug(
                    f"Home directory already existed: {home_dir_path}"
                )

            # Create the home page content
            home_content = []
            home_content.append(f"import streamlit as st")
            if self.report.description:
                home_content.append(
                    self._format_text(text=self.report.description, type="paragraph")
                )
            if self.report.graphical_abstract:
                home_content.append(
                    f"\nst.image('{self.report.graphical_abstract}', use_column_width=True)"
                )

            # Define the footer variable and add it to the home page content
            home_content.append("footer = '''" + generate_footer() + "'''\n")
            home_content.append("st.markdown(footer, unsafe_allow_html=True)\n")

            # Write the home page content to a Python file
            home_page_path = Path(home_dir_path) / "Homepage.py"
            with open(home_page_path, "w") as home_page:
                home_page.write("\n".join(home_content))
            self.report.logger.info(f"Home page content written to '{home_page_path}'.")

            # Add the home page to the report manager content
            report_manag_content.append(
                f"homepage = st.Page('Home/Homepage.py', title='Homepage')"  # ! here Posix Path is hardcoded
            )
            report_manag_content.append(f"sections_pages['Home'] = [homepage]\n")
            self.report.logger.info("Home page added to the report manager content.")
        except Exception as e:
            self.report.logger.error(f"Error generating the home section: {str(e)}")
            raise

    def _generate_sections(self, output_dir: str) -> None:
        """
        Generates Python files for each section in the report, including subsections and its components (plots, dataframes, markdown).

        Parameters
        ----------
        output_dir : str
            The folder where section files will be saved.
        """
        self.report.logger.info("Starting to generate sections for the report.")

        try:
            for section in self.report.sections:
                section_name_var = section.title.replace(" ", "_")
                self.report.logger.debug(
                    f"Processing section '{section.id}': '{section.title}' - {len(section.subsections)} subsection(s)"
                )

                if section.subsections:
                    # Iterate through subsections and integrate them into the section file
                    for subsection in section.subsections:
                        self.report.logger.debug(
                            f"Processing subsection '{subsection.id}': '{subsection.title} - {len(subsection.components)} component(s)'"
                        )
                        try:
                            # Create subsection file
                            subsection_file_path = (
                                Path(output_dir)
                                / section_name_var
                                / f"{subsection.title.replace(' ', '_')}.py"
                            )

                            # Generate content and imports for the subsection
                            subsection_content, subsection_imports = (
                                self._generate_subsection(subsection)
                            )

                            # Flatten the subsection_imports into a single list
                            flattened_subsection_imports = [
                                imp for sublist in subsection_imports for imp in sublist
                            ]

                            # Remove duplicated imports
                            unique_imports = list(set(flattened_subsection_imports))

                            # Write everything to the subsection file
                            with open(subsection_file_path, "w") as subsection_file:
                                # Write imports at the top of the file
                                subsection_file.write(
                                    "\n".join(unique_imports) + "\n\n"
                                )

                                # Write the subsection content (descriptions, plots)
                                subsection_file.write("\n".join(subsection_content))

                            self.report.logger.info(
                                f"Subsection file created: '{subsection_file_path}'"
                            )
                        except Exception as subsection_error:
                            self.report.logger.error(
                                f"Error processing subsection '{subsection.id}' '{subsection.title}' in section  '{section.id}' '{section.title}': {str(subsection_error)}"
                            )
                            raise
                else:
                    self.report.logger.warning(
                        f"No subsections found in section: '{section.title}'. To show content in the report, add subsections to the section."
                    )
        except Exception as e:
            self.report.logger.error(f"Error generating sections: {str(e)}")
            raise

    def _generate_subsection(self, subsection) -> tuple[List[str], List[str]]:
        """
        Generate code to render components (plots, dataframes, markdown) in the given subsection,
        creating imports and content for the subsection based on the component type.

        Parameters
        ----------
        subsection : Subsection
            The subsection containing the components.

        Returns
        -------
        tuple : (List[str], List[str])
            - list of subsection content lines (List[str])
            - list of imports for the subsection (List[str])
        """
        subsection_content = []
        subsection_imports = []

        # Add subsection header and description
        subsection_content.append(
            self._format_text(
                text=subsection.title, type="header", level=3, color="#023558"
            )
        )
        if subsection.description:
            subsection_content.append(
                self._format_text(text=subsection.description, type="paragraph")
            )

        for component in subsection.components:
            # Write imports if not already done
            component_imports = self._generate_component_imports(component)
            subsection_imports.append(component_imports)

            # Handle different types of components
            if component.component_type == r.ComponentType.PLOT:
                subsection_content.extend(self._generate_plot_content(component))
            elif component.component_type == r.ComponentType.DATAFRAME:
                subsection_content.extend(self._generate_dataframe_content(component))
            # If md files is called "description.md", do not include it in the report
            elif (
                component.component_type == r.ComponentType.MARKDOWN
                and component.title.lower() != "description"
            ):
                subsection_content.extend(self._generate_markdown_content(component))
            elif component.component_type == r.ComponentType.HTML:
                subsection_content.extend(self._generate_html_content(component))
            elif component.component_type == r.ComponentType.APICALL:
                subsection_content.extend(self._generate_apicall_content(component))
            elif component.component_type == r.ComponentType.CHATBOT:
                subsection_content.extend(self._generate_chatbot_content(component))
            else:
                self.report.logger.warning(
                    f"Unsupported component type '{component.component_type}' in subsection: {subsection.title}"
                )

        # Define the footer variable and add it to the home page content
        subsection_content.append("footer = '''" + generate_footer() + "'''\n")
        subsection_content.append("st.markdown(footer, unsafe_allow_html=True)\n")

        self.report.logger.info(
            f"Generated content and imports for subsection: '{subsection.title}'"
        )
        return subsection_content, subsection_imports

    def _generate_plot_content(
        self, plot, static_dir: str = STATIC_FILES_DIR
    ) -> List[str]:
        """
        Generate content for a plot component based on the plot type (static or interactive).

        Parameters
        ----------
        plot : Plot
            The plot component to generate content for.

        Returns
        -------
        list : List[str]
            The list of content lines for the plot.
        static_dir : str, optional
            The folder where the static files will be saved (default is STATIC_FILES_DIR).
        """
        plot_content = []
        # Add title
        plot_content.append(
            self._format_text(text=plot.title, type="header", level=4, color="#2b8cbe")
        )

        # Add content for the different plot types
        try:
            if plot.plot_type == r.PlotType.STATIC:
                plot_content.append(
                    f"\nst.image('{plot.file_path}', caption='{plot.caption}', use_column_width=True)\n"
                )
            elif plot.plot_type == r.PlotType.PLOTLY:
                plot_content.append(self._generate_plot_code(plot))
            elif plot.plot_type == r.PlotType.ALTAIR:
                plot_content.append(self._generate_plot_code(plot))
            elif plot.plot_type == r.PlotType.INTERACTIVE_NETWORK:
                networkx_graph = plot.read_network()
                if isinstance(networkx_graph, tuple):
                    # If network_data is a tuple, separate the network and html file path
                    networkx_graph, html_plot_file = networkx_graph
                else:
                    # Otherwise, create and save a new pyvis network from the netowrkx graph
                    html_plot_file = (
                        Path(static_dir) / f"{plot.title.replace(' ', '_')}.html"
                    )
                    pyvis_graph = plot.create_and_save_pyvis_network(
                        networkx_graph, html_plot_file
                    )

                # Add number of nodes and edges to the plor conetnt
                num_nodes = networkx_graph.number_of_nodes()
                num_edges = networkx_graph.number_of_edges()

                # Determine whether the file path is a URL or a local file
                if is_url(html_plot_file):
                    plot_content.append(
                        f"""
response = requests.get('{html_plot_file}')
response.raise_for_status()
html_data = response.text\n"""
                    )
                else:
                    plot_content.append(
                        f"""
with open('{html_plot_file}', 'r') as f:
    html_data = f.read()\n"""
                    )

                # Append the code for additional information (nodes and edges count)
                plot_content.append(
                    f"""
st.markdown(f"<p style='text-align: center; color: black;'> <b>Number of nodes:</b> {num_nodes} </p>", unsafe_allow_html=True)
st.markdown(f"<p style='text-align: center; color: black;'> <b>Number of relationships:</b> {num_edges} </p>", unsafe_allow_html=True)\n"""
                )

                # Add the specific code for visualization
                plot_content.append(self._generate_plot_code(plot))
            else:
                self.report.logger.warning(f"Unsupported plot type: {plot.plot_type}")
        except Exception as e:
            self.report.logger.error(
                f"Error generating content for '{plot.plot_type}' plot '{plot.id}' '{plot.title}': {str(e)}"
            )
            raise

        self.report.logger.info(
            f"Successfully generated content for plot '{plot.id}': '{plot.title}'"
        )
        return plot_content

    def _generate_plot_code(self, plot) -> str:
        """
        Create the plot code based on its visualization tool.

        Parameters
        ----------
        plot : Plot
            The plot component to generate the code template for.
        output_file: str, optional
            The output html file name to be displayed with a pyvis plot.
        Returns
        -------
        str
            The generated plot code as a string.
        """
        # If the file path is a URL, generate code to fetch content via requests
        if is_url(plot.file_path):
            plot_code = f"""
response = requests.get('{plot.file_path}')
response.raise_for_status()
plot_json = json.loads(response.text)\n"""
        else:  # If it's a local file
            plot_code = f"""
with open('{Path(plot.file_path)}', 'r') as plot_file:
    plot_json = json.load(plot_file)\n"""

        # Add specific code for each visualization tool
        if plot.plot_type == r.PlotType.PLOTLY:
            plot_code += "st.plotly_chart(plot_json, use_container_width=True)\n"

        elif plot.plot_type == r.PlotType.ALTAIR:
            plot_code += """
altair_plot = alt.Chart.from_dict(plot_json)
st.vega_lite_chart(json.loads(altair_plot.to_json()), use_container_width=True)\n"""

        elif plot.plot_type == r.PlotType.INTERACTIVE_NETWORK:
            plot_code = """# Streamlit checkbox for controlling the layout
control_layout = st.checkbox('Add panel to control layout', value=True)
net_html_height = 1200 if control_layout else 630
# Load HTML into HTML component for display on Streamlit
st.components.v1.html(html_data, height=net_html_height)\n"""
        return plot_code

    def _generate_dataframe_content(self, dataframe) -> List[str]:
        """
        Generate content for a DataFrame component.

        Parameters
        ----------
        dataframe : DataFrame
            The dataframe component to generate content for.

        Returns
        -------
        list : List[str]
            The list of content lines for the DataFrame.
        """
        dataframe_content = []
        # Add title
        dataframe_content.append(
            self._format_text(
                text=dataframe.title, type="header", level=4, color="#2b8cbe"
            )
        )

        # Mapping of file extensions to read functions
        read_function_mapping = {
            r.DataFrameFormat.CSV.value_with_dot: pd.read_csv,
            r.DataFrameFormat.PARQUET.value_with_dot: pd.read_parquet,
            r.DataFrameFormat.TXT.value_with_dot: pd.read_table,
            r.DataFrameFormat.XLS.value_with_dot: pd.read_excel,
            r.DataFrameFormat.XLSX.value_with_dot: pd.read_excel,
        }

        try:
            # Check if the file extension matches any DataFrameFormat value
            file_extension = Path(dataframe.file_path).suffix.lower()
            if not any(
                file_extension == fmt.value_with_dot for fmt in r.DataFrameFormat
            ):
                self.report.logger.error(
                    f"Unsupported file extension: {file_extension}. Supported extensions are: {', '.join(fmt.value for fmt in r.DataFrameFormat)}."
                )

            # Load the DataFrame using the correct function
            read_function = read_function_mapping[file_extension]
            dataframe_content.append(
                f"""df = pd.{read_function.__name__}('{dataframe.file_path}')"""
            )

            # Displays a DataFrame using AgGrid with configurable options.
            dataframe_content.append(
                """
# Displays a DataFrame using AgGrid with configurable options.
grid_builder = GridOptionsBuilder.from_dataframe(df)
grid_builder.configure_default_column(editable=True, groupable=True)
grid_builder.configure_side_bar(filters_panel=True, columns_panel=True)
grid_builder.configure_selection(selection_mode="multiple")
grid_builder.configure_pagination(enabled=True, paginationAutoPageSize=False, paginationPageSize=20)
grid_options = grid_builder.build()

AgGrid(df, gridOptions=grid_options)

# Button to download the df
df_csv = df.to_csv(sep=',', header=True, index=False).encode('utf-8')
st.download_button(
    label="Download dataframe as CSV",
    data=df_csv,
    file_name=f"dataframe_{df_index}.csv",
    mime='text/csv',
    key=f"download_button_{df_index}")
df_index += 1"""
            )
        except Exception as e:
            self.report.logger.error(
                f"Error generating content for DataFrame: {dataframe.title}. Error: {str(e)}"
            )
            raise

        # Add caption if available
        if dataframe.caption:
            dataframe_content.append(
                self._format_text(
                    text=dataframe.caption, type="caption", text_align="left"
                )
            )

        self.report.logger.info(
            f"Successfully generated content for DataFrame: '{dataframe.title}'"
        )
        return dataframe_content

    def _generate_markdown_content(self, markdown) -> List[str]:
        """
        Generate content for a Markdown component.

        Parameters
        ----------
        markdown : MARKDOWN
            The markdown component to generate content for.

        Returns
        -------
        list : List[str]
            The list of content lines for the markdown.
        """
        markdown_content = []

        # Add title
        markdown_content.append(
            self._format_text(
                text=markdown.title, type="header", level=4, color="#2b8cbe"
            )
        )
        try:
            # If the file path is a URL, generate code to fetch content via requests
            if is_url(markdown.file_path):
                markdown_content.append(
                    f"""
response = requests.get('{markdown.file_path}')
response.raise_for_status()
markdown_content = response.text\n"""
                )
            else:  # If it's a local file
                markdown_content.append(
                    f"""
with open('{Path("..") / markdown.file_path}', 'r') as markdown_file:
    markdown_content = markdown_file.read()\n"""
                )
            # Code to display md content
            markdown_content.append(
                "st.markdown(markdown_content, unsafe_allow_html=True)\n"
            )
        except Exception as e:
            self.report.logger.error(
                f"Error generating content for Markdown: {markdown.title}. Error: {str(e)}"
            )
            raise

        # Add caption if available
        if markdown.caption:
            markdown_content.append(
                self._format_text(
                    text=markdown.caption, type="caption", text_align="left"
                )
            )

        self.report.logger.info(
            f"Successfully generated content for Markdown: '{markdown.title}'"
        )
        return markdown_content

    def _generate_html_content(self, html) -> List[str]:
        """
        Generate content for an HTML component in a Streamlit app.

        Parameters
        ----------
        html : HTML
            The HTML component to generate content for.

        Returns
        -------
        list : List[str]
            The list of content lines for the HTML display.
        """
        html_content = []

        # Add title
        html_content.append(
            self._format_text(text=html.title, type="header", level=4, color="#2b8cbe")
        )

        try:
            if is_url(html.file_path):
                # If it's a URL, fetch content dynamically
                html_content.append(
                    f"""
response = requests.get('{html.file_path}')
response.raise_for_status()
html_content = response.text\n"""
                )
            else:
                # If it's a local file
                html_content.append(
                    f"""
with open('{Path("..") / html.file_path}', 'r', encoding='utf-8') as html_file:
    html_content = html_file.read()\n"""
                )

            # Display HTML content using Streamlit
            html_content.append(
                "st.components.v1.html(html_content, height=600, scrolling=True)\n"
            )

        except Exception as e:
            self.report.logger.error(
                f"Error generating content for HTML: {html.title}. Error: {str(e)}"
            )
            raise

        # Add caption if available
        if html.caption:
            html_content.append(
                self._format_text(text=html.caption, type="caption", text_align="left")
            )

        self.report.logger.info(
            f"Successfully generated content for HTML: '{html.title}'"
        )
        return html_content

    def _generate_apicall_content(self, apicall) -> List[str]:
        """
        Generate content for a Markdown component.

        Parameters
        ----------
        apicall : APICall
            The apicall component to generate content for.

        Returns
        -------
        list : List[str]
            The list of content lines for the apicall.
        """
        apicall_content = []

        # Add tile
        apicall_content.append(
            self._format_text(
                text=apicall.title, type="header", level=4, color="#2b8cbe"
            )
        )
        try:
            apicall_response = apicall.make_api_request(method="GET")
            apicall_content.append(f"""st.write({apicall_response})\n""")
        except Exception as e:
            self.report.logger.error(
                f"Error generating content for APICall: {apicall.title}. Error: {str(e)}"
            )
            raise

        # Add caption if available
        if apicall.caption:
            apicall_content.append(
                self._format_text(
                    text=apicall.caption, type="caption", text_align="left"
                )
            )

        self.report.logger.info(
            f"Successfully generated content for APICall: '{apicall.title}'"
        )
        return apicall_content

    def _generate_chatbot_content(self, chatbot) -> List[str]:
        """
        Generate content for a ChatBot component.

        Parameters
        ----------
        chatbot : ChatBot
            The ChatBot component to generate content for.

        Returns
        -------
        list : List[str]
            The list of content lines for the ChatBot.
        """
        chatbot_content = []

        # Add title
        chatbot_content.append(
            self._format_text(
                text=chatbot.title, type="header", level=4, color="#2b8cbe"
            )
        )

        # Chatbot logic for embedding in the web application
        chatbot_content.append(
            f"""
def generate_query(messages):
    response = requests.post(
        "{chatbot.api_call.api_url}",
        json={{"model": "{chatbot.model}", "messages": messages, "stream": True}},
    )
    response.raise_for_status()
    return response               

def parse_api_response(response):
    try:
        output = ""
        for line in response.iter_lines():
            body = json.loads(line)
            if "error" in body:
                raise Exception(f"API error: {{body['error']}}")
            if body.get("done", False):
                return {{"role": "assistant", "content": output}}
            output += body.get("message", {{}}).get("content", "")
    except Exception as e:
        return {{"role": "assistant", "content": f"Error while processing API response: {{str(e)}}"}}

def response_generator(msg_content):
    for word in msg_content.split():
        yield word + " "
        time.sleep(0.1)
    yield "\\n"

# Chatbot interaction in the app
if 'messages' not in st.session_state:
    st.session_state['messages'] = []

# Display chat history
for message in st.session_state['messages']:
    with st.chat_message(message['role']):
        st.write(message['content'])

# Handle new input from the user
if prompt := st.chat_input("Enter your prompt here:"):
    # Add user's question to the session state                           
    st.session_state.messages.append({{"role": "user", "content": prompt}})
    with st.chat_message("user"):
        st.write(prompt)
    
    # Retrieve question and generate answer
    combined = "\\n".join(msg["content"] for msg in st.session_state.messages if msg["role"] == "user")
    messages = [{{"role": "user", "content": combined}}]
    with st.spinner('Generating answer...'):                       
        response = generate_query(messages)
        parsed_response = parse_api_response(response)
                               
    # Add the assistant's response to the session state and display it
    st.session_state.messages.append(parsed_response)
    with st.chat_message("assistant"):
        st.write_stream(response_generator(parsed_response["content"]))
    """
        )

        # Add caption if available
        if chatbot.caption:
            chatbot_content.append(
                self._format_text(
                    text=chatbot.caption, type="caption", text_align="left"
                )
            )

        self.report.logger.info(
            f"Successfully generated content for ChatBot: '{chatbot.title}'"
        )
        return chatbot_content

    def _generate_component_imports(self, component: r.Component) -> List[str]:
        """
        Generate necessary imports for a component of the report.

        Parameters
        ----------
        component : r.Component
            The component for which to generate the required imports. The component can be of type:
            - PLOT
            - DATAFRAME

        Returns
        -------
        list : List[str]
            A list of import statements for the component.
        """
        # Dictionary to hold the imports for each component type
        components_imports = {
            "plot": {
                r.PlotType.ALTAIR: [
                    "import json",
                    "import altair as alt",
                    "import requests",
                ],
                r.PlotType.PLOTLY: ["import json", "import requests"],
                r.PlotType.INTERACTIVE_NETWORK: ["import requests"],
            },
            "dataframe": [
                "import pandas as pd",
                "from st_aggrid import AgGrid, GridOptionsBuilder",
            ],
            "markdown": ["import requests"],
            "chatbot": ["import time", "import json", "import requests"],
        }

        component_type = component.component_type
        component_imports = ["import streamlit as st"]

        # Add relevant imports based on component type and visualization tool
        if component_type == r.ComponentType.PLOT:
            plot_type = getattr(component, "plot_type", None)
            if plot_type in components_imports["plot"]:
                component_imports.extend(components_imports["plot"][plot_type])
        elif component_type == r.ComponentType.MARKDOWN:
            component_imports.extend(components_imports["markdown"])
        elif component_type == r.ComponentType.CHATBOT:
            component_imports.extend(components_imports["chatbot"])
        elif component_type == r.ComponentType.DATAFRAME:
            component_imports.extend(components_imports["dataframe"])
            component_imports.append("df_index = 1")

        # Return the list of import statements
        return component_imports

        return component_imports<|MERGE_RESOLUTION|>--- conflicted
+++ resolved
@@ -1,10 +1,7 @@
 import os
 import subprocess
-<<<<<<< HEAD
 import sys
-=======
 from pathlib import Path
->>>>>>> 99985d50
 from typing import List
 
 import pandas as pd
@@ -183,7 +180,6 @@
                     args = [
                         "streamlit",
                         "run",
-<<<<<<< HEAD
                         target_file,
                         "--global.developmentMode=false",
                     ]
@@ -196,12 +192,6 @@
                         [sys.executable, "-m", "streamlit", "run", target_file],
                         check=True,
                     )
-=======
-                        Path(output_dir) / self.REPORT_MANAG_SCRIPT,
-                    ],
-                    check=True,
-                )
->>>>>>> 99985d50
             except KeyboardInterrupt:
                 print("Streamlit process interrupted.")
             except subprocess.CalledProcessError as e:
